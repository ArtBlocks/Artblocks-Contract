import {
  BN,
  constants,
  expectEvent,
  expectRevert,
  balance,
  ether,
} from "@openzeppelin/test-helpers";
import { expect } from "chai";
import { ethers } from "hardhat";

import {
  getAccounts,
  assignDefaultConstants,
  deployAndGet,
  deployCoreWithMinterFilter,
} from "../util/common";

/**
 * NOTE: V3 core does not currently have a compatible minter.
 * Tests/operations involving minter currently commented out in this file -
 * to be updated when developing a minter for V3 core.
 */
describe("GenArt721CoreV3", async function () {
  beforeEach(async function () {
    // standard accounts and constants
    this.accounts = await getAccounts();
    await assignDefaultConstants.call(this);

    const randomizerFactory = await ethers.getContractFactory(
      "BasicRandomizer"
    );
    this.randomizer = await randomizerFactory.deploy();
    const artblocksFactory = await ethers.getContractFactory("GenArt721CoreV3");
    this.genArt721Core = await artblocksFactory
      .connect(this.accounts.deployer)
      .deploy(this.name, this.symbol, this.randomizer.address);

    // TBD - V3 DOES NOT CURRENTLY HAVE A WORKING MINTER

    // add project
    await this.genArt721Core
      .connect(this.accounts.deployer)
      .addProject("name", this.accounts.artist.address);
    await this.genArt721Core
      .connect(this.accounts.deployer)
      .toggleProjectIsActive(this.projectZero);
    await this.genArt721Core
      .connect(this.accounts.artist)
      .updateProjectMaxInvocations(this.projectZero, this.maxInvocations);
  });

  describe("has whitelisted owner", function () {
    it("has an admin", async function () {
      expect(await this.genArt721Core.artblocksAddress()).to.be.equal(
        this.accounts.deployer.address
      );
    });

    it("has an admin", async function () {
      expect(await this.genArt721Core.admin()).to.be.equal(
        this.accounts.deployer.address
      );
    });

    describe("has whitelisted owner", function () {
      it("has an admin", async function () {
        expect(await this.genArt721Core.artblocksAddress()).to.be.equal(
          this.accounts.deployer.address
        );
      });

      it("has an admin", async function () {
        expect(await this.genArt721Core.admin()).to.be.equal(
          this.accounts.deployer.address
        );
      });

      it("has a whitelisted account", async function () {
        expect(
          await this.genArt721Core.isWhitelisted(this.accounts.deployer.address)
        ).to.be.equal(true);
      });
    });

    describe("reverts on project locked", async function () {
      it("reverts if try to modify script", async function () {
        await this.genArt721Core
          .connect(this.accounts.deployer)
          .toggleProjectIsLocked(this.projectZero);
        await expectRevert(
          this.genArt721Core
            .connect(this.accounts.artist)
            .updateProjectScript(this.projectZero, 0, "lorem ipsum"),
          "Only if unlocked"
        );
      });
    });
  });

  describe("coreVersion", function () {
    it("returns expected value", async function () {
      const coreVersion = await this.genArt721Core
        .connect(this.accounts.deployer)
        .coreVersion();
      expect(coreVersion).to.be.equal("v3.0.0");
    });
  });

<<<<<<< HEAD
  describe("projectScriptInfo", function () {
    it("returns expected default values", async function () {
      const projectScriptInfo = await this.genArt721Core
        .connect(this.accounts.deployer)
        .projectScriptInfo(0);
      expect(projectScriptInfo.scriptType).to.be.equal("");
      expect(projectScriptInfo.scriptTypeVersion).to.be.equal("");
      expect(projectScriptInfo.ipfsHash).to.be.equal("");
      expect(projectScriptInfo.scriptCount).to.be.equal(0);
      expect(projectScriptInfo.locked).to.be.equal(false);
      expect(projectScriptInfo.paused).to.be.equal(true);
    });

    it("returns expected populated values", async function () {
      await this.genArt721Core
        .connect(this.accounts.artist)
        .updateProjectScriptType(this.projectZero, "p5js", "1.0.0");
      await this.genArt721Core
        .connect(this.accounts.artist)
        .updateProjectIpfsHash(this.projectZero, "0x12345");
      await this.genArt721Core
        .connect(this.accounts.artist)
        .addProjectScript(this.projectZero, "if(true){}");
      await this.genArt721Core
        .connect(this.accounts.artist)
        .toggleProjectIsPaused(this.projectZero);

      const projectScriptInfo = await this.genArt721Core
        .connect(this.accounts.deployer)
        .projectScriptInfo(0);
      expect(projectScriptInfo.scriptType).to.be.equal("p5js");
      expect(projectScriptInfo.scriptTypeVersion).to.be.equal("1.0.0");
      expect(projectScriptInfo.ipfsHash).to.be.equal("0x12345");
      expect(projectScriptInfo.scriptCount).to.be.equal(1);
      expect(projectScriptInfo.locked).to.be.equal(false);
      expect(projectScriptInfo.paused).to.be.equal(false);
=======
  describe("coreType", function () {
    it("returns expected value", async function () {
      const coreType = await this.genArt721Core
        .connect(this.accounts.deployer)
        .coreType();
      expect(coreType).to.be.equal("GenArt721CoreV3");
>>>>>>> a7678994
    });
  });

  describe("projectInfo", function () {
    it("returns expected deprecated values", async function () {
      const tokenInfo = await this.genArt721Core
        .connect(this.accounts.deployer)
        .projectInfo(0);
      expect(tokenInfo.invocations).to.be.equal(0);
      expect(tokenInfo.maxInvocations).to.be.equal(15);
    });
  });

  describe("owner", function () {
    it("returns expected owner", async function () {
      const ownerAddress = await this.genArt721Core
        .connect(this.accounts.deployer)
        .owner();
      expect(ownerAddress).to.be.equal(this.accounts.deployer.address);
    });
  });

  describe("admin", function () {
    it("returns expected backwards-compatible admin (owner)", async function () {
      const adminAddress = await this.genArt721Core
        .connect(this.accounts.deployer)
        .owner();
      expect(adminAddress).to.be.equal(this.accounts.deployer.address);
    });
  });
});<|MERGE_RESOLUTION|>--- conflicted
+++ resolved
@@ -106,8 +106,16 @@
       expect(coreVersion).to.be.equal("v3.0.0");
     });
   });
+  
+  describe("coreType", function () {
+    it("returns expected value", async function () {
+      const coreType = await this.genArt721Core
+        .connect(this.accounts.deployer)
+        .coreType();
+      expect(coreType).to.be.equal("GenArt721CoreV3");
+    });
+  });
 
-<<<<<<< HEAD
   describe("projectScriptInfo", function () {
     it("returns expected default values", async function () {
       const projectScriptInfo = await this.genArt721Core
@@ -144,14 +152,6 @@
       expect(projectScriptInfo.scriptCount).to.be.equal(1);
       expect(projectScriptInfo.locked).to.be.equal(false);
       expect(projectScriptInfo.paused).to.be.equal(false);
-=======
-  describe("coreType", function () {
-    it("returns expected value", async function () {
-      const coreType = await this.genArt721Core
-        .connect(this.accounts.deployer)
-        .coreType();
-      expect(coreType).to.be.equal("GenArt721CoreV3");
->>>>>>> a7678994
     });
   });
 
