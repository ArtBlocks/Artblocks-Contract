import {
  BN,
  constants,
  expectEvent,
  expectRevert,
  balance,
  ether,
} from "@openzeppelin/test-helpers";
import { expect } from "chai";
import { ethers } from "hardhat";

import {
  getAccounts,
  assignDefaultConstants,
  deployAndGet,
  deployCoreWithMinterFilter,
} from "../util/common";

/**
 * NOTE: V3 core does not currently have a compatible minter.
 * Tests/operations involving minter currently commented out in this file -
 * to be updated when developing a minter for V3 core.
 */
describe("GenArt721CoreV3", async function () {
  beforeEach(async function () {
    // standard accounts and constants
    this.accounts = await getAccounts();
    await assignDefaultConstants.call(this);

    const randomizerFactory = await ethers.getContractFactory(
      "BasicRandomizer"
    );
    this.randomizer = await randomizerFactory.deploy();
    const artblocksFactory = await ethers.getContractFactory("GenArt721CoreV3");
    this.genArt721Core = await artblocksFactory
      .connect(this.accounts.deployer)
      .deploy(this.name, this.symbol, this.randomizer.address);

    // TBD - V3 DOES NOT CURRENTLY HAVE A WORKING MINTER

    // add project
    await this.genArt721Core
      .connect(this.accounts.deployer)
      .addProject("name", this.accounts.artist.address);
    await this.genArt721Core
      .connect(this.accounts.deployer)
      .toggleProjectIsActive(this.projectZero);
    await this.genArt721Core
      .connect(this.accounts.artist)
      .updateProjectMaxInvocations(this.projectZero, this.maxInvocations);
  });

  describe("has whitelisted owner", function () {
    it("has an admin", async function () {
      expect(await this.genArt721Core.artblocksAddress()).to.be.equal(
        this.accounts.deployer.address
      );
    });

    it("has an admin", async function () {
      expect(await this.genArt721Core.admin()).to.be.equal(
        this.accounts.deployer.address
      );
    });

    describe("has whitelisted owner", function () {
      it("has an admin", async function () {
        expect(await this.genArt721Core.artblocksAddress()).to.be.equal(
          this.accounts.deployer.address
        );
      });

      it("has an admin", async function () {
        expect(await this.genArt721Core.admin()).to.be.equal(
          this.accounts.deployer.address
        );
      });

      it("has a whitelisted account", async function () {
        expect(
          await this.genArt721Core.isWhitelisted(this.accounts.deployer.address)
        ).to.be.equal(true);
      });
    });

    describe("reverts on project locked", async function () {
      it("reverts if try to modify script", async function () {
        await this.genArt721Core
          .connect(this.accounts.deployer)
          .toggleProjectIsLocked(this.projectZero);
        await expectRevert(
          this.genArt721Core
            .connect(this.accounts.artist)
            .updateProjectScriptJSON(this.projectZero, "lorem ipsum"),
          "Only if unlocked"
        );
      });
    });
  });

  describe("coreVersion", function () {
    it("returns expected value", async function () {
      const coreVersion = await this.genArt721Core
        .connect(this.accounts.deployer)
        .coreVersion();
      expect(coreVersion).to.be.equal("v3.0.0");
    });
  });

<<<<<<< HEAD
=======
  describe("coreType", function () {
    it("returns expected value", async function () {
      const coreType = await this.genArt721Core
        .connect(this.accounts.deployer)
        .coreType();
      expect(coreType).to.be.equal("GenArt721CoreV3");
    });
  });

>>>>>>> dbbbf3e4
  describe("projectInfo", function () {
    it("returns expected deprecated values", async function () {
      const tokenInfo = await this.genArt721Core
        .connect(this.accounts.deployer)
        .projectInfo(0);
      expect(tokenInfo.invocations).to.be.equal(0);
      expect(tokenInfo.maxInvocations).to.be.equal(15);
    });
  });

  describe("owner", function () {
    it("returns expected owner", async function () {
      const ownerAddress = await this.genArt721Core
        .connect(this.accounts.deployer)
        .owner();
      expect(ownerAddress).to.be.equal(this.accounts.deployer.address);
    });
  });

  describe("admin", function () {
    it("returns expected backwards-compatible admin (owner)", async function () {
      const adminAddress = await this.genArt721Core
        .connect(this.accounts.deployer)
        .owner();
      expect(adminAddress).to.be.equal(this.accounts.deployer.address);
    });
  });
});<|MERGE_RESOLUTION|>--- conflicted
+++ resolved
@@ -107,8 +107,6 @@
     });
   });
 
-<<<<<<< HEAD
-=======
   describe("coreType", function () {
     it("returns expected value", async function () {
       const coreType = await this.genArt721Core
@@ -118,7 +116,6 @@
     });
   });
 
->>>>>>> dbbbf3e4
   describe("projectInfo", function () {
     it("returns expected deprecated values", async function () {
       const tokenInfo = await this.genArt721Core
