--- conflicted
+++ resolved
@@ -101,13 +101,8 @@
       .connect(this.accounts.snowfro)
       .setAuctionDetails(
         projectOne,
-<<<<<<< HEAD
-        this.startTime,
-        startTimePlusMinuteAndTwoHours,
-=======
         this.startTime + auctionStartTimeOffset,
         this.startTime + auctionStartTimeOffset + ONE_HOUR * 2,
->>>>>>> b42e8bf5
         startingPrice,
         pricePerTokenInWeiAuctionResting
       );
@@ -151,13 +146,6 @@
     });
 
     it("calculates the price correctly", async function () {
-<<<<<<< HEAD
-      await ethers.provider.send("evm_setNextBlockTimestamp", [this.startTime]);
-      const duration = ONE_HOUR * 2; // 2 hours
-      const step = ONE_MINUTE * 8; // 480 seconds
-
-      for (let i = 0; i < 15; i++) {
-=======
       await ethers.provider.send("evm_mine", [
         this.startTime + auctionStartTimeOffset,
       ]);
@@ -165,27 +153,17 @@
       const step = ONE_MINUTE * 8; // 480 seconds
       const numSteps = 15;
       for (let i = 1; i < numSteps; i++) {
->>>>>>> b42e8bf5
         let ownerBalance = await this.accounts.owner.getBalance();
         let a = ethers.BigNumber.from(i * step).mul(
           startingPrice.sub(pricePerTokenInWeiAuctionResting).toString()
         );
         let t = ethers.BigNumber.from(a.toString());
-<<<<<<< HEAD
-        let price = startingPrice.sub(t.div(7200000));
-        let contractPriceInfo = await this.minter
-          .connect(this.accounts.owner)
-          .getPriceInfo(projectOne);
-        await ethers.provider.send("evm_setNextBlockTimestamp", [
-          this.startTime + i * 480000,
-=======
         let price = startingPrice.sub(t.div(step * numSteps));
         let contractPriceInfo = await this.minter
           .connect(this.accounts.owner)
           .getPriceInfo(projectOne);
         await ethers.provider.send("evm_mine", [
           this.startTime + auctionStartTimeOffset + i * step,
->>>>>>> b42e8bf5
         ]);
         await this.minter.connect(this.accounts.owner).purchase(projectOne, {
           value: price.toString(),
@@ -242,13 +220,9 @@
           pricePerTokenInWeiAuctionResting
         );
 
-<<<<<<< HEAD
-=======
       await ethers.provider.send("evm_mine", [
         this.startTime + auctionStartTimeOffset + 2 * ONE_HOUR,
       ]);
-
->>>>>>> b42e8bf5
       let contractPriceInfo = await this.minter
         .connect(this.accounts.owner)
         .getPriceInfo(projectOne);
