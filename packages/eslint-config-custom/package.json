--- conflicted
+++ resolved
@@ -4,13 +4,8 @@
   "main": "index.js",
   "license": "MIT",
   "dependencies": {
-<<<<<<< HEAD
     "@typescript-eslint/eslint-plugin": "^5.59.8",
-    "@typescript-eslint/parser": "^5.59.7",
-=======
-    "@typescript-eslint/eslint-plugin": "^5.59.7",
     "@typescript-eslint/parser": "^5.59.8",
->>>>>>> a778e98d
     "eslint": "^8.41.0",
     "eslint-config-prettier": "^8.8.0",
     "eslint-plugin-prettier": "^4.2.1"
