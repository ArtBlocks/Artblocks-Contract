{
  "name": "@artblocks/sdk",
  "version": "0.1.12-alpha",
  "description": "JavaScript SDK for configuring and using Art Blocks minters.",
  "main": "dist/index.js",
  "repository": "git@github.com:ArtBlocks/artblocks-sdk.git",
  "author": "Art Blocks, Inc. <privacy@artblocks.io>",
  "license": "MIT",
  "devDependencies": {
    "@babel/core": "^7.23.9",
    "@babel/preset-env": "^7.24.4",
    "@babel/preset-typescript": "^7.24.1",
    "@jest/globals": "^29.7.0",
    "@types/lodash": "^4.14.196",
    "abitype": "^0.8.7",
    "eslint-config-custom": "*",
    "jest": "^29.7.0",
    "jest-environment-jsdom": "^29.7.0",
    "jsdoc": "^4.0.2",
    "jsdoc-plugin-typescript": "^2.2.1",
    "lint-staged": "^15.2.2",
    "prettier": "^3.2.5",
    "tsconfig": "*",
    "tsup": "^8.0.2",
<<<<<<< HEAD
    "typescript": "^5.4.4"
=======
    "typechain": "^8.3.2",
    "typescript": "^5.4.5"
>>>>>>> f7e7cfa3
  },
  "scripts": {
    "build": "tsup src/index.ts --dts",
    "codegen": "yarn --cwd=\"../..\" run codegen:project sdk",
    "lint": "prettier --check src/**/*.ts && eslint src/**/*.ts",
    "fmt": "prettier --write src/**/*.ts && eslint src/**/*.ts --fix",
    "test": "jest",
    "build:docs": "jsdoc -c jsdoc.json",
    "pre-commit": "yarn lint",
    "pre-push": "yarn test"
  },
  "lint-staged": {
    "*.{js,ts,tsx, jsx}": [
      "eslint --quiet --fix"
    ],
    "*.{json,md,html,js,jsx,ts,tsx}": [
      "prettier --write"
    ]
  },
  "jest": {
    "collectCoverage": true,
    "coveragePathIgnorePatterns": [
      "/node_modules/",
      "/src/generated"
    ],
    "coverageThreshold": {
      "global": {
        "branches": 80,
        "functions": 85,
        "lines": 85,
        "statements": 85
      }
    }
  },
  "dependencies": {
    "@artblocks/contracts": "^1.0.2",
    "encoding": "^0.1.13",
    "graphql": "^16.7.1",
    "graphql-request": "^6.1.0",
    "lodash": "^4.17.21",
    "merkletreejs": "^0.3.11",
    "viem": "^1.0.9",
    "zod": "^3.21.4"
  },
  "files": [
    "dist"
  ]
}<|MERGE_RESOLUTION|>--- conflicted
+++ resolved
@@ -22,12 +22,7 @@
     "prettier": "^3.2.5",
     "tsconfig": "*",
     "tsup": "^8.0.2",
-<<<<<<< HEAD
-    "typescript": "^5.4.4"
-=======
-    "typechain": "^8.3.2",
     "typescript": "^5.4.5"
->>>>>>> f7e7cfa3
   },
   "scripts": {
     "build": "tsup src/index.ts --dts",
