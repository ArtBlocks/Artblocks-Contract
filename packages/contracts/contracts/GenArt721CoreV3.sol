// SPDX-License-Identifier: LGPL-3.0-only
pragma solidity 0.8.22;

// Created By: Art Blocks Inc.

import "./interfaces/v0.8.x/IRandomizer_V3CoreBase.sol";
import "./interfaces/v0.8.x/IAdminACLV0.sol";
import "./interfaces/v0.8.x/IGenArt721CoreContractV3.sol";
import {IGenArt721CoreContractV3_ProjectFinance} from "./interfaces/v0.8.x/IGenArt721CoreContractV3_ProjectFinance.sol";
import "./interfaces/v0.8.x/IGenArt721CoreContractV3_RoyaltySplitters.sol";
import "./interfaces/v0.8.x/IGenArt721CoreContractExposesHashSeed.sol";
import {ISplitProviderV0} from "./interfaces/v0.8.x/ISplitProviderV0.sol";

import "@openzeppelin-4.7/contracts/utils/Strings.sol";
import "@openzeppelin-4.7/contracts/access/Ownable.sol";
import {IERC2981} from "@openzeppelin-4.7/contracts/interfaces/IERC2981.sol";
import "./libs/v0.8.x/ERC721_PackedHashSeed.sol";
import "./libs/v0.8.x/BytecodeStorageV1.sol";
import "./libs/v0.8.x/Bytes32Strings.sol";

/**
 * @title Art Blocks ERC-721 core contract, V3.
 * @author Art Blocks Inc.
 * @notice Privileged Roles and Ownership:
 * This contract is designed to be managed, with progressively limited powers
 * as a project progresses from active to locked.
 * Privileged roles and abilities are controlled by the admin ACL contract and
 * artists. Both of these roles hold extensive power and can arbitrarily
 * control and modify portions of projects, dependent upon project state. After
 * a project is locked, important project metadata fields are locked including
 * the project name, artist name, and script and display details. Edition size
 * can never be increased.
 * Care must be taken to ensure that the admin ACL contract and artist
 * addresses are secure behind a multi-sig or other access control mechanism.
 * ----------------------------------------------------------------------------
 * The following functions are restricted to the Admin ACL contract:
 * - updateArtblocksCurationRegistryAddress
 * - updateArtblocksDependencyRegistryAddress
 * - updateArtblocksPrimarySalesAddress
 * - updateArtblocksSecondarySalesAddress
 * - updateArtblocksPrimarySalesPercentage (up to 100%)
 * - updateArtblocksSecondarySalesBPS (up to 100%)
 * - updateMinterContract
 * - updateRandomizerAddress
 * - toggleProjectIsActive
 * - addProject
 * - forbidNewProjects (forever forbidding new projects)
 * - updateDefaultBaseURI (used to initialize new project base URIs)
 * ----------------------------------------------------------------------------
 * The following functions are restricted to either the Artist address or
 * the Admin ACL contract, only when the project is not locked:
 * - updateProjectName
 * - updateProjectArtistName
 * - updateProjectLicense
 * - Change project script via addProjectScript, updateProjectScript,
 *   and removeProjectLastScript
 * - updateProjectScriptType
 * - updateProjectAspectRatio
 * ----------------------------------------------------------------------------
 * The following functions are restricted to only the Artist address:
 * - proposeArtistPaymentAddressesAndSplits (Note that this has to be accepted
 *   by adminAcceptArtistAddressesAndSplits to take effect, which is restricted
 *   to the Admin ACL contract, or the artist if the core contract owner has
 *   renounced ownership. Also note that a proposal will be automatically
 *   accepted if the artist only proposes changed payee percentages without
 *   modifying any payee addresses, or is only removing payee addresses.)
 * - toggleProjectIsPaused (note the artist can still mint while paused)
 * - updateProjectSecondaryMarketRoyaltyPercentage (up to
     ARTIST_MAX_SECONDARY_ROYALTY_PERCENTAGE percent)
 * - updateProjectWebsite
 * - updateProjectMaxInvocations (to a number greater than or equal to the
 *   current number of invocations, and less than current project maximum
 *   invocations)
 * - updateProjectBaseURI (controlling the base URI for tokens in the project)
 * ----------------------------------------------------------------------------
 * The following function is restricted to either the Admin ACL contract, or
 * the Artist address if the core contract owner has renounced ownership:
 * - adminAcceptArtistAddressesAndSplits
 * - updateProjectArtistAddress (owner ultimately controlling the project and
 *   its and-on revenue, unless owner has renounced ownership)
 * ----------------------------------------------------------------------------
 * The following function is restricted to the artist when a project is
 * unlocked, and only callable by Admin ACL contract when a project is locked:
 * - updateProjectDescription
 * ----------------------------------------------------------------------------
 * The following function is restricted to owner calling directly:
 * - transferOwnership
 * - renounceOwnership
 * ----------------------------------------------------------------------------
 * Additional admin and artist privileged roles may be described on minters,
 * registries, and other contracts that may interact with this core contract.
 */
contract GenArt721CoreV3 is
    ERC721_PackedHashSeed,
    Ownable,
    IERC2981,
    IGenArt721CoreContractV3,
    IGenArt721CoreContractV3_ProjectFinance,
    IGenArt721CoreContractExposesHashSeed,
    IGenArt721CoreContractV3_RoyaltySplitters
{
    using BytecodeStorageWriter for string;
    using Bytes32Strings for bytes32;
    using Strings for uint256;
    uint256 constant ONE_HUNDRED = 100;
    uint256 constant ONE_MILLION = 1_000_000;
    uint24 constant ONE_MILLION_UINT24 = 1_000_000;
    uint256 constant FOUR_WEEKS_IN_SECONDS = 2_419_200;
    uint8 constant AT_CHARACTER_CODE = uint8(bytes1("@")); // 0x40

    // numeric constants
    // max art blocks primary sales percentage is 100%
    uint256 constant ART_BLOCKS_MAX_SECONDARY_SALES_BPS = 10000; // 10_000 BPS = 100%
    uint256 constant ARTIST_MAX_SECONDARY_ROYALTY_PERCENTAGE = 95; // 95%

    // This contract emits generic events that contain fields that indicate
    // which parameter has been updated. This is sufficient for application
    // state management, while also simplifying the contract and indexing code.
    // This was done as an alternative to having custom events that emit what
    // field-values have changed for each event, given that changed values can
    // be introspected by indexers due to the design of this smart contract
    // exposing these state changes via publicly viewable fields.
    //
    // The following fields are used to indicate which contract-level parameter
    // has been updated in the `PlatformUpdated` event:
    bytes32 constant FIELD_NEXT_PROJECT_ID = "nextProjectId";
    bytes32 constant FIELD_NEW_PROJECTS_FORBIDDEN = "newProjectsForbidden";
    bytes32 constant FIELD_DEFAULT_BASE_URI = "defaultBaseURI";
    bytes32 constant FIELD_ARTBLOCKS_PRIMARY_SALES_ADDRESS =
        "artblocksPrimarySalesAddress";
    bytes32 constant FIELD_ARTBLOCKS_SECONDARY_SALES_ADDRESS =
        "artblocksSecondarySalesAddress";
    bytes32 constant FIELD_RANDOMIZER_ADDRESS = "randomizerAddress";
<<<<<<< HEAD
    bytes32 constant FIELD_SPLIT_PROVIDER = "splitProvider";
=======
    bytes32 constant FIELD_NEXT_CORE_CONTRACT = "nextCoreContract";
>>>>>>> 55a64b67
    bytes32 constant FIELD_ARTBLOCKS_CURATION_REGISTRY_ADDRESS =
        "curationRegistryAddress";
    bytes32 constant FIELD_ARTBLOCKS_DEPENDENCY_REGISTRY_ADDRESS =
        "dependencyRegistryAddress";
    bytes32 constant FIELD_ARTBLOCKS_PRIMARY_SALES_PERCENTAGE =
        "artblocksPrimaryPercentage";
    bytes32 constant FIELD_ARTBLOCKS_SECONDARY_SALES_BPS =
        "artblocksSecondaryBPS";
    // The following fields are used to indicate which project-level parameter
    // has been updated in the `ProjectUpdated` event:
    bytes32 constant FIELD_PROJECT_COMPLETED = "completed";
    bytes32 constant FIELD_PROJECT_ACTIVE = "active";
    bytes32 constant FIELD_PROJECT_ARTIST_ADDRESS = "artistAddress";
    bytes32 constant FIELD_PROJECT_PAUSED = "paused";
    bytes32 constant FIELD_PROJECT_CREATED = "created";
    bytes32 constant FIELD_PROJECT_NAME = "name";
    bytes32 constant FIELD_PROJECT_ARTIST_NAME = "artistName";
    bytes32 constant FIELD_PROJECT_SECONDARY_MARKET_ROYALTY_PERCENTAGE =
        "royaltyPercentage";
    bytes32 constant FIELD_PROJECT_DESCRIPTION = "description";
    bytes32 constant FIELD_PROJECT_WEBSITE = "website";
    bytes32 constant FIELD_PROJECT_LICENSE = "license";
    bytes32 constant FIELD_PROJECT_MAX_INVOCATIONS = "maxInvocations";
    bytes32 constant FIELD_PROJECT_SCRIPT = "script";
    bytes32 constant FIELD_PROJECT_SCRIPT_TYPE = "scriptType";
    bytes32 constant FIELD_PROJECT_ASPECT_RATIO = "aspectRatio";
    bytes32 constant FIELD_PROJECT_BASE_URI = "baseURI";

    // Art Blocks previous flagship ERC721 token addresses (for reference)
    /// Art Blocks Project ID range: [0-2]
    address public constant ART_BLOCKS_ERC721TOKEN_ADDRESS_V0 =
        0x059EDD72Cd353dF5106D2B9cC5ab83a52287aC3a;
    /// Art Blocks Project ID range: [3-373]
    address public constant ART_BLOCKS_ERC721TOKEN_ADDRESS_V1 =
        0xa7d8d9ef8D8Ce8992Df33D8b8CF4Aebabd5bD270;
    /// pointer to next core contract associated with this contract
    address public nextCoreContract;

    /// Curation registry managed by Art Blocks
    address public artblocksCurationRegistryAddress;
    /// Dependency registry managed by Art Blocks
    address public artblocksDependencyRegistryAddress;

    /// current randomizer contract
    IRandomizer_V3CoreBase public randomizerContract;

    /// append-only array of all randomizer contract addresses ever used by
    /// this contract
    address[] private _historicalRandomizerAddresses;

    /// admin ACL contract
    IAdminACLV0 public adminACLContract;

    struct Project {
        uint24 invocations;
        uint24 maxInvocations;
        uint24 scriptCount;
        // max uint64 ~= 1.8e19 sec ~= 570 billion years
        uint64 completedTimestamp;
        bool active;
        bool paused;
        string name;
        string artist;
        address descriptionAddress;
        string website;
        string license;
        string projectBaseURI;
        bytes32 scriptTypeAndVersion;
        string aspectRatio;
        // mapping from script index to address storing script in bytecode
        mapping(uint256 => address) scriptBytecodeAddresses;
    }

    mapping(uint256 => Project) projects;

    // /**
    //  * @notice Returns all project finance information for project `_projectId`.
    //  * @dev use public mapping due to bytecode size optimization (saves ~0.2 kb)
    //  * @param _projectId Project to be queried
    //  * @return projectFinance ProjectFinance struct for project `_projectId`
    //  */
    mapping(uint256 _projectId => ProjectFinance) public projectIdToFinancials;

    /// hash of artist's proposed payment updates to be approved by admin
    mapping(uint256 => bytes32) public proposedArtistAddressesAndSplitsHash;

    /// Art Blocks payment address for all primary sales revenues (packed)
    address payable public artblocksPrimarySalesAddress;
    /// Percentage of primary sales revenue allocated to Art Blocks (packed)
    // packed uint: max of 25, max uint8 = 255
    uint8 private _artblocksPrimarySalesPercentage = 10;

    /// Art Blocks payment address for all secondary sales royalty revenues
    address payable public artblocksSecondarySalesAddress;
    /// Basis Points of secondary sales royalties allocated to Art Blocks
    uint256 public artblocksSecondarySalesBPS = 250;

    /// single minter allowed for this core contract
    address public minterContract;

    /// starting (initial) project ID on this contract
    uint256 public immutable startingProjectId;

    /// next project ID to be created
    uint248 private _nextProjectId;

    /// bool indicating if adding new projects is forbidden;
    /// default behavior is to allow new projects
    bool public newProjectsForbidden;

    /// version & type of this core contract
    string public constant coreVersion = "v3.2.2";
    string public constant coreType = "GenArt721CoreV3";

    /// default base URI to initialize all new project projectBaseURI values to
    string public defaultBaseURI;

    // ERC2981 royalty support and default royalty values
    bytes4 private constant _INTERFACE_ID_ERC2981 = 0x2a55205a;
    uint8 private constant _DEFAULT_ARTIST_SECONDARY_ROYALTY_PERCENTAGE = 5;

    // royalty split provider
    ISplitProviderV0 public splitProvider;

    function _onlyNonZeroAddress(address _address) internal pure {
        require(_address != address(0), "Must input non-zero address");
    }

    function _onlyNonEmptyString(string memory _string) internal pure {
        require(bytes(_string).length != 0, "Must input non-empty string");
    }

    function _onlyValidTokenId(uint256 _tokenId) internal view {
        require(_exists(_tokenId), "Token ID does not exist");
    }

    function _onlyValidProjectId(uint256 _projectId) internal view {
        require(
            (_projectId >= startingProjectId) && (_projectId < _nextProjectId),
            "Project ID does not exist"
        );
    }

    function _onlyUnlocked(uint256 _projectId) internal view {
        // Note: calling `_projectUnlocked` enforces that the `_projectId`
        //       passed in is valid.`
        require(_projectUnlocked(_projectId), "Only if unlocked");
    }

    function _onlyAdminACL(bytes4 _selector) internal {
        require(
            adminACLAllowed(msg.sender, address(this), _selector),
            "Only Admin ACL allowed"
        );
    }

    function _onlyArtist(uint256 _projectId) internal view {
        require(
            msg.sender == projectIdToFinancials[_projectId].artistAddress,
            "Only artist"
        );
    }

    function _onlyArtistOrAdminACL(
        uint256 _projectId,
        bytes4 _selector
    ) internal {
        require(
            msg.sender == projectIdToFinancials[_projectId].artistAddress ||
                adminACLAllowed(msg.sender, address(this), _selector),
            "Only artist or Admin ACL allowed"
        );
    }

    /**
     * This modifier allows the artist of a project to call a function if the
     * owner of the contract has renounced ownership. This is to allow the
     * contract to continue to function if the owner decides to renounce
     * ownership.
     */
    function _onlyAdminACLOrRenouncedArtist(
        uint256 _projectId,
        bytes4 _selector
    ) internal {
        require(
            adminACLAllowed(msg.sender, address(this), _selector) ||
                (owner() == address(0) &&
                    msg.sender ==
                    projectIdToFinancials[_projectId].artistAddress),
            "Only Admin ACL allowed, or artist if owner has renounced"
        );
    }

    /**
     * @notice Initializes contract.
     * @param _tokenName Name of token.
     * @param _tokenSymbol Token symbol.
     * @param _randomizerContract Randomizer contract.
     * @param _adminACLContract Address of admin access control contract, to be
     * set as contract owner.
     * @param _startingProjectId The initial next project ID.
     * @dev _startingProjectId should be set to a value much, much less than
     * max(uint248), but an explicit input type of `uint248` is used as it is
     * safer to cast up to `uint256` than it is to cast down for the purposes
     * of setting `_nextProjectId`.
     */
    constructor(
        string memory _tokenName,
        string memory _tokenSymbol,
        address _randomizerContract,
        address _adminACLContract,
        uint248 _startingProjectId,
        address _splitProviderAddress
    ) ERC721_PackedHashSeed(_tokenName, _tokenSymbol) {
        _onlyNonZeroAddress(_randomizerContract);
        // record contracts starting project ID
        // casting-up is safe
        startingProjectId = uint256(_startingProjectId);
        _updateArtblocksPrimarySalesAddress(msg.sender);
        _updateArtblocksSecondarySalesAddress(msg.sender);
        _updateRandomizerAddress(_randomizerContract);
        _updateSplitProvider(_splitProviderAddress);
        // set AdminACL management contract as owner
        _transferOwnership(_adminACLContract);
        // initialize default base URI
        _updateDefaultBaseURI("https://token.artblocks.io/");
        // initialize next project ID
        _nextProjectId = _startingProjectId;
        emit PlatformUpdated(FIELD_NEXT_PROJECT_ID);
    }

    /**
     * @notice Mints a token from project `_projectId` and sets the
     * token's owner to `_to`. Hash may or may not be assigned to the token
     * during the mint transaction, depending on the randomizer contract.
     * @param _to Address to be the minted token's owner.
     * @param _projectId Project ID to mint a token on.
     * @param _by Purchaser of minted token.
     * @return _tokenId The ID of the minted token.
     * @dev sender must be the allowed minterContract
     * @dev name of function is optimized for gas usage
     */
    function mint_Ecf(
        address _to,
        uint256 _projectId,
        address _by
    ) external returns (uint256 _tokenId) {
        // CHECKS
        require(msg.sender == minterContract, "Must mint from minter contract");
        Project storage project = projects[_projectId];
        // load invocations into memory
        uint24 invocationsBefore = project.invocations;
        uint24 invocationsAfter;
        unchecked {
            // invocationsBefore guaranteed <= maxInvocations <= 1_000_000,
            // 1_000_000 << max uint24, so no possible overflow
            invocationsAfter = invocationsBefore + 1;
        }
        uint24 maxInvocations = project.maxInvocations;

        require(
            invocationsBefore < maxInvocations,
            "Must not exceed max invocations"
        );
        require(
            project.active ||
                _by == projectIdToFinancials[_projectId].artistAddress,
            "Project must exist and be active"
        );
        require(
            !project.paused ||
                _by == projectIdToFinancials[_projectId].artistAddress,
            "Purchases are paused."
        );

        // EFFECTS
        // increment project's invocations
        project.invocations = invocationsAfter;
        uint256 thisTokenId;
        unchecked {
            // invocationsBefore is uint24 << max uint256. In production use,
            // _projectId * ONE_MILLION must be << max uint256, otherwise
            // tokenIdToProjectId function become invalid.
            // Therefore, no risk of overflow
            thisTokenId = (_projectId * ONE_MILLION) + invocationsBefore;
        }

        // mark project as completed if hit max invocations
        if (invocationsAfter == maxInvocations) {
            _completeProject(_projectId);
        }

        // INTERACTIONS
        _mint(_to, thisTokenId);

        // token hash is updated by the randomizer contract on V3
        randomizerContract.assignTokenHash(thisTokenId);

        // Do not need to also log `projectId` in event, as the `projectId` for
        // a given token can be derived from the `tokenId` with:
        //   projectId = tokenId / 1_000_000
        emit Mint(_to, thisTokenId);

        return thisTokenId;
    }

    /**
     * @notice Sets the hash seed for a given token ID `_tokenId`.
     * May only be called by the current randomizer contract.
     * May only be called for tokens that have not already been assigned a
     * non-zero hash.
     * @param _tokenId Token ID to set the hash for.
     * @param _hashSeed Hash seed to set for the token ID. Only last 12 bytes
     * will be used.
     * @dev gas-optimized function name because called during mint sequence
     * @dev if a separate event is required when the token hash is set, e.g.
     * for indexing purposes, it must be emitted by the randomizer. This is to
     * minimize gas when minting.
     */
    function setTokenHash_8PT(uint256 _tokenId, bytes32 _hashSeed) external {
        _onlyValidTokenId(_tokenId);
        OwnerAndHashSeed storage ownerAndHashSeed = _ownersAndHashSeeds[
            _tokenId
        ];
        require(
            msg.sender == address(randomizerContract),
            "Only randomizer may set"
        );
        require(
            ownerAndHashSeed.hashSeed == bytes12(0),
            "Token hash already set"
        );
        require(_hashSeed != bytes12(0), "No zero hash seed");
        ownerAndHashSeed.hashSeed = bytes12(_hashSeed);
    }

    /**
     * @notice Allows owner (AdminACL) to revoke ownership of the contract.
     * Note that the contract is intended to continue to function after the
     * owner renounces ownership, but no new projects will be able to be added.
     * Renouncing ownership will leave the contract without an owner,
     * thereby removing any functionality that is only available to the
     * owner/AdminACL contract. The same is true for any dependent contracts
     * that also integrate with the owner/AdminACL contract (e.g. potentially
     * minter suite contracts, registry contracts, etc.).
     * After renouncing ownership, artists will be in control of updates to
     * their payment addresses and splits (see modifier
     * onlyAdminACLOrRenouncedArtist`).
     * While there is no currently intended reason to call this method based on
     * defined Art Blocks business practices, this method exists to allow
     * artists to continue to maintain the limited set of contract
     * functionality that exists post-project-lock in an environment in which
     * there is no longer an admin maintaining this smart contract.
     * @dev This function is intended to be called directly by the AdminACL,
     * not by an address allowed by the AdminACL contract.
     */
    function renounceOwnership() public override onlyOwner {
        // broadcast that new projects are no longer allowed (if not already)
        _forbidNewProjects();
        // renounce ownership viw Ownable
        Ownable.renounceOwnership();
    }

    /**
     * @notice Updates reference to next core contract, associated with this contract.
     * @param _nextCoreContract Address of the next core contract
     */
    function updateNextCoreContract(address _nextCoreContract) external {
        _onlyAdminACL(this.updateNextCoreContract.selector);
        nextCoreContract = _nextCoreContract;
        emit PlatformUpdated(FIELD_NEXT_CORE_CONTRACT);
    }

    /**
     * @notice Updates reference to Art Blocks Curation Registry contract.
     * @param _artblocksCurationRegistryAddress Address of new Curation
     * Registry.
     */
    function updateArtblocksCurationRegistryAddress(
        address _artblocksCurationRegistryAddress
    ) external {
        _onlyAdminACL(this.updateArtblocksCurationRegistryAddress.selector);
        _onlyNonZeroAddress(_artblocksCurationRegistryAddress);
        artblocksCurationRegistryAddress = _artblocksCurationRegistryAddress;
        emit PlatformUpdated(FIELD_ARTBLOCKS_CURATION_REGISTRY_ADDRESS);
    }

    /**
     * @notice Updates reference to Art Blocks Dependency Registry contract.
     * @param _artblocksDependencyRegistryAddress Address of new Dependency
     * Registry.
     */
    function updateArtblocksDependencyRegistryAddress(
        address _artblocksDependencyRegistryAddress
    ) external {
        _onlyAdminACL(this.updateArtblocksDependencyRegistryAddress.selector);
        _onlyNonZeroAddress(_artblocksDependencyRegistryAddress);
        artblocksDependencyRegistryAddress = _artblocksDependencyRegistryAddress;
        emit PlatformUpdated(FIELD_ARTBLOCKS_DEPENDENCY_REGISTRY_ADDRESS);
    }

    /**
     * @notice Updates artblocksPrimarySalesAddress to
     * `_artblocksPrimarySalesAddress`.
     * @param _artblocksPrimarySalesAddress Address of new primary sales
     * payment address.
     */
    function updateArtblocksPrimarySalesAddress(
        address payable _artblocksPrimarySalesAddress
    ) external {
        _onlyAdminACL(this.updateArtblocksPrimarySalesAddress.selector);
        _onlyNonZeroAddress(_artblocksPrimarySalesAddress);
        _updateArtblocksPrimarySalesAddress(_artblocksPrimarySalesAddress);
    }

    /**
     * @notice Updates Art Blocks secondary sales royalty payment address to
     * `_artblocksSecondarySalesAddress`.
     * note: This does not update splitter contracts for all projects on
     * this core contract. If updated splitter contracts are desired, they must be
     * updated after this update via the `syncProviderSecondaryForProjectToDefaults` function.
     * @param _artblocksSecondarySalesAddress Address of new secondary sales
     * payment address.
     */
    function updateArtblocksSecondarySalesAddress(
        address payable _artblocksSecondarySalesAddress
    ) external {
        _onlyAdminACL(this.updateArtblocksSecondarySalesAddress.selector);
        _onlyNonZeroAddress(_artblocksSecondarySalesAddress);
        _updateArtblocksSecondarySalesAddress(_artblocksSecondarySalesAddress);
    }

    /**
     * @notice Updates Art Blocks primary sales revenue percentage to
     * `artblocksPrimarySalesPercentage_`.
     * @param artblocksPrimarySalesPercentage_ New primary sales revenue
     * percentage.
     */
    function updateArtblocksPrimarySalesPercentage(
        uint256 artblocksPrimarySalesPercentage_
    ) external {
        _onlyAdminACL(this.updateArtblocksPrimarySalesPercentage.selector);
        // anything above 100 percent is illogical
        require(artblocksPrimarySalesPercentage_ <= 100, "Max of 100 percent");
        _artblocksPrimarySalesPercentage = uint8(
            artblocksPrimarySalesPercentage_
        );
        emit PlatformUpdated(FIELD_ARTBLOCKS_PRIMARY_SALES_PERCENTAGE);
    }

    /**
     * @notice Updates Art Blocks secondary sales royalty Basis Points to
     * `_artblocksSecondarySalesBPS`.
     * note: This does not update splitter contracts for all projects on
     * this core contract. If updated splitter contracts are desired, they must be
     * updated after this update via the `syncProviderSecondaryForProjectToDefaults` function.
     * @param _artblocksSecondarySalesBPS New secondary sales royalty Basis
     * points.
     * @dev Due to secondary royalties being ultimately enforced via social
     * consensus, no hard upper limit is imposed on the BPS value, other than
     * <= 100% royalty, which would not make mathematical sense. Realistically,
     * changing this value is expected to either never occur, or be a rare
     * occurrence.
     */
    function updateArtblocksSecondarySalesBPS(
        uint256 _artblocksSecondarySalesBPS
    ) external {
        _onlyAdminACL(this.updateArtblocksSecondarySalesBPS.selector);
        require(
            _artblocksSecondarySalesBPS <= ART_BLOCKS_MAX_SECONDARY_SALES_BPS,
            "Max of ART_BLOCKS_MAX_SECONDARY_SALES_BPS BPS"
        );
        artblocksSecondarySalesBPS = _artblocksSecondarySalesBPS;
        emit PlatformUpdated(FIELD_ARTBLOCKS_SECONDARY_SALES_BPS);
    }

    /**
     * @notice Updates minter to `_address`.
     * @param _address Address of new minter.
     */
    function updateMinterContract(address _address) external {
        _onlyAdminACL(this.updateMinterContract.selector);
        _onlyNonZeroAddress(_address);
        minterContract = _address;
        emit MinterUpdated(_address);
    }

    /**
     * @notice Updates randomizer to `_randomizerAddress`.
     * @param _randomizerAddress Address of new randomizer.
     */
    function updateRandomizerAddress(address _randomizerAddress) external {
        _onlyAdminACL(this.updateRandomizerAddress.selector);
        _onlyNonZeroAddress(_randomizerAddress);
        _updateRandomizerAddress(_randomizerAddress);
    }

    /**
     * @notice Updates split provider address to `_splitProviderAddress`.
     * Reverts if `_splitProviderAddress` does not indicate ERC165 support
     * for the getOrCreateSplitter function selector defined in ISplitProviderV0.
     * @param _splitProviderAddress New split provider address.
     */
    function updateSplitProvider(address _splitProviderAddress) external {
        _onlyAdminACL(this.updateSplitProvider.selector);
        _updateSplitProvider(_splitProviderAddress);
    }

    /**
     * @notice Toggles project `_projectId` as active/inactive.
     * @param _projectId Project ID to be toggled.
     */
    function toggleProjectIsActive(uint256 _projectId) external {
        _onlyAdminACL(this.toggleProjectIsActive.selector);
        _onlyValidProjectId(_projectId);
        projects[_projectId].active = !projects[_projectId].active;
        emit ProjectUpdated(_projectId, FIELD_PROJECT_ACTIVE);
    }

    /**
     * @notice Artist proposes updated set of artist address, additional payee
     * addresses, and percentage splits for project `_projectId`. Addresses and
     * percentages do not have to all be changed, but they must all be defined
     * as a complete set.
     * Note that if the artist is only proposing a change to the payee percentage
     * splits, without modifying the payee addresses, the proposal will be
     * automatically approved and the new splits will become active immediately.
     * Automatic approval will also be granted if the artist is only removing
     * additional payee addresses, without adding any new ones.
     * Also note that if the artist is proposing sending funds to the zero
     * address, this function will revert and the proposal will not be created.
     * @param _projectId Project ID.
     * @param _artistAddress Artist address that controls the project, and may
     * receive payments.
     * @param _additionalPayeePrimarySales Address that may receive a
     * percentage split of the artist's primary sales revenue.
     * @param _additionalPayeePrimarySalesPercentage Percent of artist's
     * portion of primary sale revenue that will be split to address
     * `_additionalPayeePrimarySales`.
     * @param _additionalPayeeSecondarySales Address that may receive a percentage
     * split of the secondary sales royalties.
     * @param _additionalPayeeSecondarySalesPercentage Percent of artist's portion
     * of secondary sale royalties that will be split to address
     * `_additionalPayeeSecondarySales`.
     * @dev `_artistAddress` must be a valid address (non-zero-address), but it
     * is intentionally allowable for `_additionalPayee{Primary,Secondaary}Sales`
     * and their associated percentages to be zero'd out by the controlling artist.
     */
    function proposeArtistPaymentAddressesAndSplits(
        uint256 _projectId,
        address payable _artistAddress,
        address payable _additionalPayeePrimarySales,
        uint256 _additionalPayeePrimarySalesPercentage,
        address payable _additionalPayeeSecondarySales,
        uint256 _additionalPayeeSecondarySalesPercentage
    ) external {
        _onlyValidProjectId(_projectId);
        _onlyArtist(_projectId);
        _onlyNonZeroAddress(_artistAddress);
        ProjectFinance storage projectFinance = projectIdToFinancials[
            _projectId
        ];
        // checks
        require(
            _additionalPayeePrimarySalesPercentage <= ONE_HUNDRED &&
                _additionalPayeeSecondarySalesPercentage <= ONE_HUNDRED,
            "Max of 100%"
        );
        require(
            _additionalPayeePrimarySalesPercentage == 0 ||
                _additionalPayeePrimarySales != address(0),
            "Primary payee is zero address"
        );
        require(
            _additionalPayeeSecondarySalesPercentage == 0 ||
                _additionalPayeeSecondarySales != address(0),
            "Secondary payee is zero address"
        );
        // effects
        // emit event for off-chain indexing
        // note: always emit a proposal event, even in the pathway of
        // automatic approval, to simplify indexing expectations
        emit ProposedArtistAddressesAndSplits(
            _projectId,
            _artistAddress,
            _additionalPayeePrimarySales,
            _additionalPayeePrimarySalesPercentage,
            _additionalPayeeSecondarySales,
            _additionalPayeeSecondarySalesPercentage
        );
        // automatically accept if no proposed addresses modifications, or if
        // the proposal only removes payee addresses.
        // store proposal hash on-chain, only if not automatic accept
        bool automaticAccept;
        {
            // block scope to avoid stack too deep error
            bool artistUnchanged = _artistAddress ==
                projectFinance.artistAddress;
            bool additionalPrimaryUnchangedOrRemoved = (_additionalPayeePrimarySales ==
                    projectFinance.additionalPayeePrimarySales) ||
                    (_additionalPayeePrimarySales == address(0));
            bool additionalSecondaryUnchangedOrRemoved = (_additionalPayeeSecondarySales ==
                    projectFinance.additionalPayeeSecondarySales) ||
                    (_additionalPayeeSecondarySales == address(0));
            automaticAccept =
                artistUnchanged &&
                additionalPrimaryUnchangedOrRemoved &&
                additionalSecondaryUnchangedOrRemoved;
        }
        if (automaticAccept) {
            // clear any previously proposed values
            proposedArtistAddressesAndSplitsHash[_projectId] = bytes32(0);

            // update storage
            // (artist address cannot change during automatic accept)
            projectFinance
                .additionalPayeePrimarySales = _additionalPayeePrimarySales;
            // safe to cast as uint8 as max is 100%, max uint8 is 255
            projectFinance.additionalPayeePrimarySalesPercentage = uint8(
                _additionalPayeePrimarySalesPercentage
            );
            projectFinance
                .additionalPayeeSecondarySales = _additionalPayeeSecondarySales;
            // safe to cast as uint8 as max is 100%, max uint8 is 255
            projectFinance.additionalPayeeSecondarySalesPercentage = uint8(
                _additionalPayeeSecondarySalesPercentage
            );

            // assign project's splitter
            // @dev only call after all previous storage updates
            _assignSplitter(_projectId);

            // emit event for off-chain indexing
            emit AcceptedArtistAddressesAndSplits(_projectId);
        } else {
            proposedArtistAddressesAndSplitsHash[_projectId] = keccak256(
                abi.encode(
                    _artistAddress,
                    _additionalPayeePrimarySales,
                    _additionalPayeePrimarySalesPercentage,
                    _additionalPayeeSecondarySales,
                    _additionalPayeeSecondarySalesPercentage
                )
            );
        }
    }

    /**
     * @notice Admin accepts a proposed set of updated artist address,
     * additional payee addresses, and percentage splits for project
     * `_projectId`. Addresses and percentages do not have to all be changed,
     * but they must all be defined as a complete set.
     * @param _projectId Project ID.
     * @param _artistAddress Artist address that controls the project, and may
     * receive payments.
     * @param _additionalPayeePrimarySales Address that may receive a
     * percentage split of the artist's primary sales revenue.
     * @param _additionalPayeePrimarySalesPercentage Percent of artist's
     * portion of primary sale revenue that will be split to address
     * `_additionalPayeePrimarySales`.
     * @param _additionalPayeeSecondarySales Address that may receive a percentage
     * split of the secondary sales royalties.
     * @param _additionalPayeeSecondarySalesPercentage Percent of artist's portion
     * of secondary sale royalties that will be split to address
     * `_additionalPayeeSecondarySales`.
     * @dev this must be called by the Admin ACL contract, and must only accept
     * the most recent proposed values for a given project (validated on-chain
     * by comparing the hash of the proposed and accepted values).
     * @dev `_artistAddress` must be a valid address (non-zero-address), but it
     * is intentionally allowable for `_additionalPayee{Primary,Secondaary}Sales`
     * and their associated percentages to be zero'd out by the controlling artist.
     */
    function adminAcceptArtistAddressesAndSplits(
        uint256 _projectId,
        address payable _artistAddress,
        address payable _additionalPayeePrimarySales,
        uint256 _additionalPayeePrimarySalesPercentage,
        address payable _additionalPayeeSecondarySales,
        uint256 _additionalPayeeSecondarySalesPercentage
    ) external {
        _onlyValidProjectId(_projectId);
        _onlyAdminACLOrRenouncedArtist(
            _projectId,
            this.adminAcceptArtistAddressesAndSplits.selector
        );
        _onlyNonZeroAddress(_artistAddress);
        // checks
        require(
            proposedArtistAddressesAndSplitsHash[_projectId] ==
                keccak256(
                    abi.encode(
                        _artistAddress,
                        _additionalPayeePrimarySales,
                        _additionalPayeePrimarySalesPercentage,
                        _additionalPayeeSecondarySales,
                        _additionalPayeeSecondarySalesPercentage
                    )
                ),
            "Must match artist proposal"
        );
        // effects

        ProjectFinance storage projectFinance = projectIdToFinancials[
            _projectId
        ];

        projectFinance.artistAddress = _artistAddress;
        projectFinance
            .additionalPayeePrimarySales = _additionalPayeePrimarySales;
        projectFinance.additionalPayeePrimarySalesPercentage = uint8(
            _additionalPayeePrimarySalesPercentage
        );
        projectFinance
            .additionalPayeeSecondarySales = _additionalPayeeSecondarySales;
        projectFinance.additionalPayeeSecondarySalesPercentage = uint8(
            _additionalPayeeSecondarySalesPercentage
        );
        // clear proposed values
        proposedArtistAddressesAndSplitsHash[_projectId] = bytes32(0);

        // assign project's splitter
        // @dev only call after all previous storage updates
        _assignSplitter(_projectId);

        // emit event for off-chain indexing
        emit AcceptedArtistAddressesAndSplits(_projectId);
    }

    /**
     * @notice Updates artist of project `_projectId` to `_artistAddress`.
     * This is to only be used in the event that the artist address is
     * compromised or sanctioned.
     * @param _projectId Project ID.
     * @param _artistAddress New artist address.
     */
    function updateProjectArtistAddress(
        uint256 _projectId,
        address payable _artistAddress
    ) external {
        _onlyValidProjectId(_projectId);
        _onlyAdminACLOrRenouncedArtist(
            _projectId,
            this.updateProjectArtistAddress.selector
        );
        _onlyNonZeroAddress(_artistAddress);

        projectIdToFinancials[_projectId].artistAddress = _artistAddress;

        // assign project's splitter
        // @dev only call after all previous storage updates
        _assignSplitter(_projectId);

        emit ProjectUpdated(_projectId, FIELD_PROJECT_ARTIST_ADDRESS);
    }

    /**
     * @notice Toggles paused state of project `_projectId`.
     * @param _projectId Project ID to be toggled.
     */
    function toggleProjectIsPaused(uint256 _projectId) external {
        _onlyArtist(_projectId);
        projects[_projectId].paused = !projects[_projectId].paused;
        emit ProjectUpdated(_projectId, FIELD_PROJECT_PAUSED);
    }

    /**
     * @notice Adds new project `_projectName` by `_artistAddress`.
     * @param _projectName Project name.
     * @param _artistAddress Artist's address.
     * @dev token price now stored on minter
     */
    function addProject(
        string memory _projectName,
        address payable _artistAddress
    ) external {
        _onlyAdminACL(this.addProject.selector);
        _onlyNonEmptyString(_projectName);
        _onlyNonZeroAddress(_artistAddress);
        require(!newProjectsForbidden, "New projects forbidden");
        uint256 projectId = _nextProjectId;
        ProjectFinance storage projectFinance = projectIdToFinancials[
            projectId
        ];
        projectFinance.artistAddress = _artistAddress;
        projects[projectId].name = _projectName;
        projects[projectId].paused = true;
        projects[projectId].maxInvocations = ONE_MILLION_UINT24;
        projects[projectId].projectBaseURI = defaultBaseURI;
        // assign default artist royalty of 5% to artist
        projectFinance
            .secondaryMarketRoyaltyPercentage = _DEFAULT_ARTIST_SECONDARY_ROYALTY_PERCENTAGE;
        // copy default platform and render provider royalties to ProjectFinance
        projectFinance.platformProviderSecondarySalesAddress = address(0); // no platform on non-engine
        projectFinance.platformProviderSecondarySalesBPS = 0; // no platform on non-engine
        projectFinance
            .renderProviderSecondarySalesAddress = artblocksSecondarySalesAddress;
        projectFinance.renderProviderSecondarySalesBPS = uint16(
            artblocksSecondarySalesBPS
        );

        _nextProjectId = uint248(projectId) + 1;

        // assign project's splitter
        // @dev only call after all previous storage updates
        _assignSplitter(projectId);

        emit ProjectUpdated(projectId, FIELD_PROJECT_CREATED);
    }

    /**
     * @notice Forever forbids new projects from being added to this contract.
     */
    function forbidNewProjects() external {
        _onlyAdminACL(this.forbidNewProjects.selector);
        require(!newProjectsForbidden, "Already forbidden");
        _forbidNewProjects();
    }

    /**
     * @notice Updates name of project `_projectId` to be `_projectName`.
     * @param _projectId Project ID.
     * @param _projectName New project name.
     */
    function updateProjectName(
        uint256 _projectId,
        string memory _projectName
    ) external {
        _onlyUnlocked(_projectId);
        _onlyArtistOrAdminACL(_projectId, this.updateProjectName.selector);
        _onlyNonEmptyString(_projectName);
        projects[_projectId].name = _projectName;
        emit ProjectUpdated(_projectId, FIELD_PROJECT_NAME);
    }

    /**
     * @notice Updates artist name for project `_projectId` to be
     * `_projectArtistName`.
     * @dev allows admin to update after project is locked, due to our
     * experiences of artist name changes being requested post-lock.
     * @param _projectId Project ID.
     * @param _projectArtistName New artist name.
     */
    function updateProjectArtistName(
        uint256 _projectId,
        string memory _projectArtistName
    ) external {
        // checks
        // if unlocked, only artist may update, if locked, only admin may update
        require(
            _projectUnlocked(_projectId)
                ? msg.sender == projectIdToFinancials[_projectId].artistAddress
                : adminACLAllowed(
                    msg.sender,
                    address(this),
                    this.updateProjectArtistName.selector
                ),
            "Only artist, owner when locked"
        );
        _onlyNonEmptyString(_projectArtistName);
        projects[_projectId].artist = _projectArtistName;
        emit ProjectUpdated(_projectId, FIELD_PROJECT_ARTIST_NAME);
    }

    /**
     * @notice Updates artist secondary market royalties for project
     * `_projectId` to be `_secondMarketRoyalty` percent.
     * This deploys a new splitter contract if needed.
     * This DOES NOT include the secondary market royalty percentages collected
     * by Art Blocks; this is only the total percentage of royalties that will
     * be split to artist and additionalSecondaryPayee.
     * @param _projectId Project ID.
     * @param _secondMarketRoyalty Percent of secondary sales revenue that will
     * be split to artist and additionalSecondaryPayee. This must be less than
     * or equal to ARTIST_MAX_SECONDARY_ROYALTY_PERCENTAGE percent.
     */
    function updateProjectSecondaryMarketRoyaltyPercentage(
        uint256 _projectId,
        uint256 _secondMarketRoyalty
    ) external {
        _onlyArtist(_projectId);
        require(
            _secondMarketRoyalty <= ARTIST_MAX_SECONDARY_ROYALTY_PERCENTAGE,
            "Max of ARTIST_MAX_SECONDARY_ROYALTY_PERCENTAGE percent"
        );

        projectIdToFinancials[_projectId]
            .secondaryMarketRoyaltyPercentage = uint8(_secondMarketRoyalty);

        // assign project's splitter
        // @dev only call after all previous storage updates
        _assignSplitter(_projectId);

        emit ProjectUpdated(
            _projectId,
            FIELD_PROJECT_SECONDARY_MARKET_ROYALTY_PERCENTAGE
        );
    }

    /**
     * @notice Updates platform and render provider secondary market royalty addresses
     * and BPS to the contract-level default values for project `_projectId`.
     * This updates the splitter parameters on the existing splitter for the project.
     * Reverts if called by a non-admin address.
     * @param _projectId Project ID.
     */
    function syncProviderSecondaryForProjectToDefaults(
        uint256 _projectId
    ) external {
        _onlyAdminACL(this.syncProviderSecondaryForProjectToDefaults.selector);
        ProjectFinance storage projectFinance = projectIdToFinancials[
            _projectId
        ];
        // update project finance for project in storage
        projectFinance.platformProviderSecondarySalesAddress = address(0); // no platform on non-engine
        projectFinance.platformProviderSecondarySalesBPS = 0; // no platform on non-engine
        projectFinance
            .renderProviderSecondarySalesAddress = artblocksSecondarySalesAddress;
        projectFinance.renderProviderSecondarySalesBPS = uint16(
            artblocksSecondarySalesBPS
        );

        // assign project's splitter
        // @dev only call after all previous storage updates
        _assignSplitter(_projectId);
    }

    /**
     * @notice Updates description of project `_projectId`.
     * Only artist may call when unlocked, only admin may call when locked.
     * Note: The BytecodeStorage library is used to store the description to
     * reduce initial upload cost, however, even minor edits will require an
     * expensive, entirely new bytecode storage contract to be deployed instead
     * of relatively cheap updates to already-warm storage slots. This results
     * in an increased gas cost for minor edits to the description after the
     * initial upload, but an overall decrease in gas cost for projects with
     * less than ~3-5 edits (depending on the length of the description).
     * @param _projectId Project ID.
     * @param _projectDescription New project description.
     */
    function updateProjectDescription(
        uint256 _projectId,
        string memory _projectDescription
    ) external {
        // checks
        require(
            _projectUnlocked(_projectId)
                ? msg.sender == projectIdToFinancials[_projectId].artistAddress
                : adminACLAllowed(
                    msg.sender,
                    address(this),
                    this.updateProjectDescription.selector
                ),
            "Only artist, owner when locked"
        );
        // effects
        // store description in contract bytecode, replacing reference address from
        // the old storage description with the newly created one
        projects[_projectId].descriptionAddress = _projectDescription
            .writeToBytecode();
        emit ProjectUpdated(_projectId, FIELD_PROJECT_DESCRIPTION);
    }

    /**
     * @notice Updates website of project `_projectId` to be `_projectWebsite`.
     * @param _projectId Project ID.
     * @param _projectWebsite New project website.
     * @dev It is intentionally allowed for this to be set to the empty string.
     */
    function updateProjectWebsite(
        uint256 _projectId,
        string memory _projectWebsite
    ) external {
        _onlyArtist(_projectId);
        projects[_projectId].website = _projectWebsite;
        emit ProjectUpdated(_projectId, FIELD_PROJECT_WEBSITE);
    }

    /**
     * @notice Updates license for project `_projectId`.
     * @param _projectId Project ID.
     * @param _projectLicense New project license.
     */
    function updateProjectLicense(
        uint256 _projectId,
        string memory _projectLicense
    ) external {
        _onlyUnlocked(_projectId);
        _onlyArtistOrAdminACL(_projectId, this.updateProjectLicense.selector);
        _onlyNonEmptyString(_projectLicense);
        projects[_projectId].license = _projectLicense;
        emit ProjectUpdated(_projectId, FIELD_PROJECT_LICENSE);
    }

    /**
     * @notice Updates maximum invocations for project `_projectId` to
     * `_maxInvocations`. Maximum invocations may only be decreased by the
     * artist, and must be greater than or equal to current invocations.
     * New projects are created with maximum invocations of 1 million by
     * default.
     * @param _projectId Project ID.
     * @param _maxInvocations New maximum invocations.
     */
    function updateProjectMaxInvocations(
        uint256 _projectId,
        uint24 _maxInvocations
    ) external {
        _onlyArtist(_projectId);
        // CHECKS
        Project storage project = projects[_projectId];
        uint256 _invocations = project.invocations;
        require(
            (_maxInvocations < project.maxInvocations),
            "maxInvocations may only be decreased"
        );
        require(
            _maxInvocations >= _invocations,
            "Only max invocations gte current invocations"
        );
        // EFFECTS
        project.maxInvocations = _maxInvocations;
        emit ProjectUpdated(_projectId, FIELD_PROJECT_MAX_INVOCATIONS);

        // register completed timestamp if action completed the project
        if (_maxInvocations == _invocations) {
            _completeProject(_projectId);
        }
    }

    /**
     * @notice Adds a script to project `_projectId`.
     * @param _projectId Project to be updated.
     * @param _script Script to be added. Required to be a non-empty string,
     * but no further validation is performed.
     */
    function addProjectScript(
        uint256 _projectId,
        string memory _script
    ) external {
        _onlyUnlocked(_projectId);
        _onlyArtistOrAdminACL(_projectId, this.addProjectScript.selector);
        _onlyNonEmptyString(_script);
        Project storage project = projects[_projectId];
        // store script in contract bytecode
        project.scriptBytecodeAddresses[project.scriptCount] = _script
            .writeToBytecode();
        project.scriptCount = project.scriptCount + 1;
        emit ProjectUpdated(_projectId, FIELD_PROJECT_SCRIPT);
    }

    /**
     * @notice Updates script for project `_projectId` at script ID `_scriptId`.
     * @param _projectId Project to be updated.
     * @param _scriptId Script ID to be updated.
     * @param _script The updated script value. Required to be a non-empty
     * string, but no further validation is performed.
     */
    function updateProjectScript(
        uint256 _projectId,
        uint256 _scriptId,
        string memory _script
    ) external {
        _onlyUnlocked(_projectId);
        _onlyArtistOrAdminACL(_projectId, this.updateProjectScript.selector);
        _onlyNonEmptyString(_script);
        Project storage project = projects[_projectId];
        require(_scriptId < project.scriptCount, "scriptId out of range");
        // store script in contract bytecode, replacing reference address from
        // the old storage contract with the newly created one
        project.scriptBytecodeAddresses[_scriptId] = _script.writeToBytecode();
        emit ProjectUpdated(_projectId, FIELD_PROJECT_SCRIPT);
    }

    /**
     * @notice Removes last script from project `_projectId`.
     * @param _projectId Project to be updated.
     */
    function removeProjectLastScript(uint256 _projectId) external {
        _onlyUnlocked(_projectId);
        _onlyArtistOrAdminACL(
            _projectId,
            this.removeProjectLastScript.selector
        );
        Project storage project = projects[_projectId];
        require(project.scriptCount > 0, "there are no scripts to remove");
        // delete reference to old storage contract address
        delete project.scriptBytecodeAddresses[project.scriptCount - 1];
        unchecked {
            project.scriptCount = project.scriptCount - 1;
        }
        emit ProjectUpdated(_projectId, FIELD_PROJECT_SCRIPT);
    }

    /**
     * @notice Updates script type for project `_projectId`.
     * @param _projectId Project to be updated.
     * @param _scriptTypeAndVersion Script type and version e.g. "p5js@1.0.0",
     * as bytes32 encoded string.
     */
    function updateProjectScriptType(
        uint256 _projectId,
        bytes32 _scriptTypeAndVersion
    ) external {
        _onlyUnlocked(_projectId);
        _onlyArtistOrAdminACL(
            _projectId,
            this.updateProjectScriptType.selector
        );
        Project storage project = projects[_projectId];
        // require exactly one @ symbol in _scriptTypeAndVersion
        require(
            _scriptTypeAndVersion.containsExactCharacterQty(
                AT_CHARACTER_CODE,
                uint8(1)
            ),
            "must contain exactly one @"
        );
        project.scriptTypeAndVersion = _scriptTypeAndVersion;
        emit ProjectUpdated(_projectId, FIELD_PROJECT_SCRIPT_TYPE);
    }

    /**
     * @notice Updates project's aspect ratio.
     * @param _projectId Project to be updated.
     * @param _aspectRatio Aspect ratio to be set. Intended to be string in the
     * format of a decimal, e.g. "1" for square, "1.77777778" for 16:9, etc.,
     * allowing for a maximum of 10 digits and one (optional) decimal separator.
     */
    function updateProjectAspectRatio(
        uint256 _projectId,
        string memory _aspectRatio
    ) external {
        _onlyUnlocked(_projectId);
        _onlyArtistOrAdminACL(
            _projectId,
            this.updateProjectAspectRatio.selector
        );
        _onlyNonEmptyString(_aspectRatio);
        // Perform more detailed input validation for aspect ratio.
        bytes memory aspectRatioBytes = bytes(_aspectRatio);
        uint256 bytesLength = aspectRatioBytes.length;
        require(bytesLength <= 11, "Aspect ratio format too long");
        bool hasSeenDecimalSeparator = false;
        bool hasSeenNumber = false;
        for (uint256 i; i < bytesLength; i++) {
            bytes1 character = aspectRatioBytes[i];
            // Allow as many #s as desired.
            if (character >= 0x30 && character <= 0x39) {
                // 9-0
                // We need to ensure there is at least 1 `9-0` occurrence.
                hasSeenNumber = true;
                continue;
            }
            if (character == 0x2E) {
                // .
                // Allow no more than 1 `.` occurrence.
                if (!hasSeenDecimalSeparator) {
                    hasSeenDecimalSeparator = true;
                    continue;
                }
            }
            revert("Improperly formatted aspect ratio");
        }
        require(hasSeenNumber, "Aspect ratio has no numbers");

        projects[_projectId].aspectRatio = _aspectRatio;
        emit ProjectUpdated(_projectId, FIELD_PROJECT_ASPECT_RATIO);
    }

    /**
     * @notice Updates base URI for project `_projectId` to `_newBaseURI`.
     * This is the controlling base URI for all tokens in the project. The
     * contract-level defaultBaseURI is only used when initializing new
     * projects.
     * @param _projectId Project to be updated.
     * @param _newBaseURI New base URI.
     */
    function updateProjectBaseURI(
        uint256 _projectId,
        string memory _newBaseURI
    ) external {
        _onlyArtist(_projectId);
        _onlyNonEmptyString(_newBaseURI);
        projects[_projectId].projectBaseURI = _newBaseURI;
        emit ProjectUpdated(_projectId, FIELD_PROJECT_BASE_URI);
    }

    /**
     * @notice Updates default base URI to `_defaultBaseURI`. The
     * contract-level defaultBaseURI is only used when initializing new
     * projects. Token URIs are determined by their project's `projectBaseURI`.
     * @param _defaultBaseURI New default base URI.
     */
    function updateDefaultBaseURI(string memory _defaultBaseURI) external {
        _onlyAdminACL(this.updateDefaultBaseURI.selector);
        _onlyNonEmptyString(_defaultBaseURI);
        _updateDefaultBaseURI(_defaultBaseURI);
    }

    /**
     * @notice Next project ID to be created on this contract.
     * @return uint256 Next project ID.
     */
    function nextProjectId() external view returns (uint256) {
        return _nextProjectId;
    }

    /**
     * @notice Returns token hash for token ID `_tokenId`. Returns null if hash
     * has not been set.
     * @param _tokenId Token ID to be queried.
     * @return bytes32 Token hash.
     * @dev token hash is the keccak256 hash of the stored hash seed
     */
    function tokenIdToHash(uint256 _tokenId) external view returns (bytes32) {
        bytes12 _hashSeed = _ownersAndHashSeeds[_tokenId].hashSeed;
        if (_hashSeed == 0) {
            return 0;
        }
        return keccak256(abi.encode(_hashSeed));
    }

    /**
     * @notice Returns token hash **seed** for token ID `_tokenId`. Returns
     * null if hash seed has not been set. The hash seed id the bytes12 value
     * which is hashed to produce the token hash.
     * @param _tokenId Token ID to be queried.
     * @return bytes12 Token hash seed.
     * @dev token hash seed is keccak256 hashed to give the token hash
     */
    function tokenIdToHashSeed(
        uint256 _tokenId
    ) external view returns (bytes12) {
        return _ownersAndHashSeeds[_tokenId].hashSeed;
    }

    /**
     * @notice View function returning Art Blocks portion of primary sales, in
     * percent.
     * @return uint256 Art Blocks portion of primary sales, in percent.
     */
    function artblocksPrimarySalesPercentage() external view returns (uint256) {
        return _artblocksPrimarySalesPercentage;
    }

    /**
     * @notice View function returning Artist's address for project
     * `_projectId`.
     * @param _projectId Project ID to be queried.
     * @return address Artist's address.
     */
    function projectIdToArtistAddress(
        uint256 _projectId
    ) external view returns (address payable) {
        return projectIdToFinancials[_projectId].artistAddress;
    }

    /**
     * @notice Returns project details for project `_projectId`.
     * @param _projectId Project to be queried.
     * @return projectName Name of project
     * @return artist Artist of project
     * @return description Project description
     * @return website Project website
     * @return license Project license
     * @dev this function was named projectDetails prior to V3 core contract.
     */
    function projectDetails(
        uint256 _projectId
    )
        external
        view
        returns (
            string memory projectName,
            string memory artist,
            string memory description,
            string memory website,
            string memory license
        )
    {
        Project storage project = projects[_projectId];
        projectName = project.name;
        artist = project.artist;
        address projectDescriptionBytecodeAddress = project.descriptionAddress;
        if (projectDescriptionBytecodeAddress == address(0)) {
            description = "";
        } else {
            description = _readFromBytecode(projectDescriptionBytecodeAddress);
        }
        website = project.website;
        license = project.license;
    }

    /**
     * @notice Returns project state data for project `_projectId`.
     * @param _projectId Project to be queried
     * @return invocations Current number of invocations
     * @return maxInvocations Maximum allowed invocations
     * @return active Boolean representing if project is currently active
     * @return paused Boolean representing if project is paused
     * @return completedTimestamp zero if project not complete, otherwise
     * timestamp of project completion.
     * @return locked Boolean representing if project is locked
     * @dev price and currency info are located on minter contracts
     */
    function projectStateData(
        uint256 _projectId
    )
        external
        view
        returns (
            uint256 invocations,
            uint256 maxInvocations,
            bool active,
            bool paused,
            uint256 completedTimestamp,
            bool locked
        )
    {
        Project storage project = projects[_projectId];
        invocations = project.invocations;
        maxInvocations = project.maxInvocations;
        active = project.active;
        paused = project.paused;
        completedTimestamp = project.completedTimestamp;
        locked = !_projectUnlocked(_projectId);
    }

    /**
     * @notice Returns script information for project `_projectId`.
     * @param _projectId Project to be queried.
     * @return scriptTypeAndVersion Project's script type and version
     * (e.g. "p5js(atSymbol)1.0.0")
     * @return aspectRatio Aspect ratio of project (e.g. "1" for square,
     * "1.77777778" for 16:9, etc.)
     * @return scriptCount Count of scripts for project
     */
    function projectScriptDetails(
        uint256 _projectId
    )
        external
        view
        returns (
            string memory scriptTypeAndVersion,
            string memory aspectRatio,
            uint256 scriptCount
        )
    {
        Project storage project = projects[_projectId];
        scriptTypeAndVersion = project.scriptTypeAndVersion.toString();
        aspectRatio = project.aspectRatio;
        scriptCount = project.scriptCount;
    }

    /**
     * @notice Returns address with bytecode containing project script for
     * project `_projectId` at script index `_index`.
     */
    function projectScriptBytecodeAddressByIndex(
        uint256 _projectId,
        uint256 _index
    ) external view returns (address) {
        return projects[_projectId].scriptBytecodeAddresses[_index];
    }

    /**
     * @notice Returns script for project `_projectId` at script index `_index`.
     * @param _projectId Project to be queried.
     * @param _index Index of script to be queried.
     */
    function projectScriptByIndex(
        uint256 _projectId,
        uint256 _index
    ) external view returns (string memory) {
        Project storage project = projects[_projectId];
        // If trying to access an out-of-index script, return the empty string.
        if (_index >= project.scriptCount) {
            return "";
        }
        return _readFromBytecode(project.scriptBytecodeAddresses[_index]);
    }

    /**
     * @notice Returns base URI for project `_projectId`.
     * @param _projectId Project to be queried.
     * @return projectBaseURI Base URI for project
     */
    function projectURIInfo(
        uint256 _projectId
    ) external view returns (string memory projectBaseURI) {
        projectBaseURI = projects[_projectId].projectBaseURI;
    }

    /**
     * @notice Backwards-compatible (pre-V3) function returning if `_minter` is
     * minterContract.
     * @param _minter Address to be queried.
     * @return bool Boolean representing if `_minter` is minterContract.
     */
    function isMintWhitelisted(address _minter) external view returns (bool) {
        return (minterContract == _minter);
    }

    /**
     * @notice Gets qty of randomizers in history of all randomizers used by
     * this core contract. If a randomizer is switched away from then back to,
     * it will show up in the history twice.
     * @return randomizerHistoryCount Count of randomizers in history
     */
    function numHistoricalRandomizers() external view returns (uint256) {
        return _historicalRandomizerAddresses.length;
    }

    /**
     * @notice Gets address of randomizer at index `_index` in history of all
     * randomizers used by this core contract. Index is zero-based.
     * @param _index Historical index of randomizer to be queried.
     * @return randomizerAddress Address of randomizer at index `_index`.
     * @dev If a randomizer is switched away from and then switched back to, it
     * will show up in the history twice.
     */
    function getHistoricalRandomizerAt(
        uint256 _index
    ) external view returns (address) {
        require(
            _index < _historicalRandomizerAddresses.length,
            "Index out of bounds"
        );
        return _historicalRandomizerAddresses[_index];
    }

    /**
     * @notice Backwards-compatible (pre-V3) function returning Art Blocks
     * primary sales payment address (now called artblocksPrimarySalesAddress).
     * @return address payable Art Blocks primary sales payment address
     */
    function artblocksAddress() external view returns (address payable) {
        return artblocksPrimarySalesAddress;
    }

    /**
     * @notice Backwards-compatible (pre-V3) function returning Art Blocks
     * primary sales percentage (now called artblocksPrimarySalesPercentage).
     * @return uint256 Art Blocks primary sales percentage
     */
    function artblocksPercentage() external view returns (uint256) {
        return _artblocksPrimarySalesPercentage;
    }

    /**
     * @notice Gets ERC-2981 royalty information for token with ID `_tokenId`
     * and sale price `_salePrice`.
     * @param _tokenId Token ID to be queried for royalty information
     * @param _salePrice the sale price of the NFT asset specified by _tokenId
     * @return receiver address that should be sent the royalty payment
     * @return royaltyAmount the royalty payment amount for `_salePrice
     * @dev reverts if invalid _tokenId
     */
    function royaltyInfo(
        uint256 _tokenId,
        uint256 _salePrice
    ) external view returns (address receiver, uint256 royaltyAmount) {
        _onlyValidTokenId(_tokenId);

        // populate receiver with project's royalty splitter
        // @dev royalty splitter created upon project creation, so will always exist
        // for valid token ID
        uint256 projectId = tokenIdToProjectId(_tokenId);
        ProjectFinance storage projectFinance = projectIdToFinancials[
            projectId
        ];
        receiver = projectFinance.royaltySplitter;

        // populate royaltyAmount with calculated royalty amount
        uint256 totalRoyaltyBPS = 100 *
            projectFinance.secondaryMarketRoyaltyPercentage +
            projectFinance.platformProviderSecondarySalesBPS +
            projectFinance.renderProviderSecondarySalesBPS;
        // @dev totalRoyaltyBPS guaranteed to be <= 10,000,
        require(totalRoyaltyBPS <= 10_000, "Only total BPS <= 10,000");
        // @dev overflow automatically checked in solidity 0.8
        // @dev totalRoyaltyBPS guaranteed to be <= 10_000,
        // so overflow only possible with unreasonably high _salePrice values near uint256 max
        royaltyAmount = (_salePrice * totalRoyaltyBPS) / 10_000;
    }

    /**
     * @notice View function that returns appropriate revenue splits between
     * different Art Blocks, Artist, and Artist's additional primary sales
     * payee given a sale price of `_price` on project `_projectId`.
     * This always returns three revenue amounts and three addresses, but if a
     * revenue is zero for either Artist or additional payee, the corresponding
     * address returned will also be null (for gas optimization).
     * Does not account for refund if user overpays for a token (minter should
     * handle a refund of the difference, if appropriate).
     * Some minters may have alternative methods of splitting payments, in
     * which case they should implement their own payment splitting logic.
     * @param _projectId Project ID to be queried.
     * @param _price Sale price of token.
     * @return artblocksRevenue_ amount of revenue to be sent to Art Blocks
     * @return artblocksAddress_ address to send Art Blocks revenue to
     * @return artistRevenue_ amount of revenue to be sent to Artist
     * @return artistAddress_ address to send Artist revenue to. Will be null
     * if no revenue is due to artist (gas optimization).
     * @return additionalPayeePrimaryRevenue_ amount of revenue to be sent to
     * additional payee for primary sales
     * @return additionalPayeePrimaryAddress_ address to send Artist's
     * additional payee for primary sales revenue to. Will be null if no
     * revenue is due to additional payee for primary sales (gas optimization).
     * @dev this always returns three addresses and three revenues, but if the
     * revenue is zero, the corresponding address will be address(0). It is up
     * to the contract performing the revenue split to handle this
     * appropriately.
     */
    function getPrimaryRevenueSplits(
        uint256 _projectId,
        uint256 _price
    )
        external
        view
        returns (
            uint256 artblocksRevenue_,
            address payable artblocksAddress_,
            uint256 artistRevenue_,
            address payable artistAddress_,
            uint256 additionalPayeePrimaryRevenue_,
            address payable additionalPayeePrimaryAddress_
        )
    {
        ProjectFinance storage projectFinance = projectIdToFinancials[
            _projectId
        ];
        // calculate revenues
        artblocksRevenue_ =
            (_price * uint256(_artblocksPrimarySalesPercentage)) /
            ONE_HUNDRED;
        uint256 projectFunds;
        unchecked {
            // artblocksRevenue_ is always <=25, so guaranteed to never underflow
            projectFunds = _price - artblocksRevenue_;
        }
        additionalPayeePrimaryRevenue_ =
            (projectFunds *
                projectFinance.additionalPayeePrimarySalesPercentage) /
            ONE_HUNDRED;
        unchecked {
            // projectIdToAdditionalPayeePrimarySalesPercentage is always
            // <=100, so guaranteed to never underflow
            artistRevenue_ = projectFunds - additionalPayeePrimaryRevenue_;
        }
        // set addresses from storage
        artblocksAddress_ = artblocksPrimarySalesAddress;
        if (artistRevenue_ > 0) {
            artistAddress_ = projectFinance.artistAddress;
        }
        if (additionalPayeePrimaryRevenue_ > 0) {
            additionalPayeePrimaryAddress_ = projectFinance
                .additionalPayeePrimarySales;
        }
    }

    /**
     * @notice Backwards-compatible (pre-V3) getter returning contract admin
     * @return address Address of contract admin (same as owner)
     */
    function admin() external view returns (address) {
        return owner();
    }

    /**
     * @notice Gets the project ID for a given `_tokenId`.
     * @param _tokenId Token ID to be queried.
     * @return _projectId Project ID for given `_tokenId`.
     */
    function tokenIdToProjectId(
        uint256 _tokenId
    ) public pure returns (uint256 _projectId) {
        return _tokenId / ONE_MILLION;
    }

    /**
     * @notice Convenience function that returns whether `_sender` is allowed
     * to call function with selector `_selector` on contract `_contract`, as
     * determined by this contract's current Admin ACL contract. Expected use
     * cases include minter contracts checking if caller is allowed to call
     * admin-gated functions on minter contracts.
     * @param _sender Address of the sender calling function with selector
     * `_selector` on contract `_contract`.
     * @param _contract Address of the contract being called by `_sender`.
     * @param _selector Function selector of the function being called by
     * `_sender`.
     * @return bool Whether `_sender` is allowed to call function with selector
     * `_selector` on contract `_contract`.
     * @dev assumes the Admin ACL contract is the owner of this contract, which
     * is expected to always be true.
     * @dev adminACLContract is expected to either be null address (if owner
     * has renounced ownership), or conform to IAdminACLV0 interface. Check for
     * null address first to avoid revert when admin has renounced ownership.
     */
    function adminACLAllowed(
        address _sender,
        address _contract,
        bytes4 _selector
    ) public returns (bool) {
        return
            owner() != address(0) &&
            adminACLContract.allowed(_sender, _contract, _selector);
    }

    /**
     * @notice Returns contract owner. Set to deployer's address by default on
     * contract deployment.
     * @return address Address of contract owner.
     * @dev ref: https://docs.openzeppelin.com/contracts/4.x/api/access#Ownable
     * @dev owner role was called `admin` prior to V3 core contract
     */
    function owner()
        public
        view
        override(Ownable, IGenArt721CoreContractV3_Base)
        returns (address)
    {
        return Ownable.owner();
    }

    /**
     * @notice Gets token URI for token ID `_tokenId`.
     * @param _tokenId Token ID to be queried.
     * @return string URI of token ID `_tokenId`.
     * @dev token URIs are the concatenation of the project base URI and the
     * token ID.
     */
    function tokenURI(
        uint256 _tokenId
    ) public view override returns (string memory) {
        _onlyValidTokenId(_tokenId);
        string memory _projectBaseURI = projects[tokenIdToProjectId(_tokenId)]
            .projectBaseURI;
        return string.concat(_projectBaseURI, _tokenId.toString());
    }

    /**
     * @dev See {IERC165-supportsInterface}.
     */
    function supportsInterface(
        bytes4 interfaceId
    )
        public
        view
        virtual
        override(ERC721_PackedHashSeed, IERC165)
        returns (bool)
    {
        return
            interfaceId == _INTERFACE_ID_ERC2981 ||
            super.supportsInterface(interfaceId);
    }

    /**
     * @notice Forbids new projects from being created
     * @dev only performs operation and emits event if contract is not already
     * forbidding new projects.
     */
    function _forbidNewProjects() internal {
        if (!newProjectsForbidden) {
            newProjectsForbidden = true;
            emit PlatformUpdated(FIELD_NEW_PROJECTS_FORBIDDEN);
        }
    }

    /**
     * @notice Transfers ownership of the contract to a new account (`newOwner`).
     * Internal function without access restriction.
     * @param newOwner New owner.
     * @dev owner role was called `admin` prior to V3 core contract.
     * @dev Overrides and wraps OpenZeppelin's _transferOwnership function to
     * also update adminACLContract for improved introspection.
     */
    function _transferOwnership(address newOwner) internal override {
        Ownable._transferOwnership(newOwner);
        adminACLContract = IAdminACLV0(newOwner);
    }

    /**
     * @notice Updates Art Blocks payment address to `_artblocksPrimarySalesAddress`.
     * @param _artblocksPrimarySalesAddress New Art Blocks payment address.
     * @dev Note that this method does not check that the input address is
     * not `address(0)`, as it is expected that callers of this method should
     * perform input validation where applicable.
     */
    function _updateArtblocksPrimarySalesAddress(
        address _artblocksPrimarySalesAddress
    ) internal {
        artblocksPrimarySalesAddress = payable(_artblocksPrimarySalesAddress);
        emit PlatformUpdated(FIELD_ARTBLOCKS_PRIMARY_SALES_ADDRESS);
    }

    /**
     * @notice Updates Art Blocks secondary sales royalty payment address to
     * `_artblocksSecondarySalesAddress`.
     * @param _artblocksSecondarySalesAddress New Art Blocks secondary sales
     * payment address.
     * @dev Note that this method does not check that the input address is
     * not `address(0)`, as it is expected that callers of this method should
     * perform input validation where applicable.
     */
    function _updateArtblocksSecondarySalesAddress(
        address _artblocksSecondarySalesAddress
    ) internal {
        artblocksSecondarySalesAddress = payable(
            _artblocksSecondarySalesAddress
        );
        emit PlatformUpdated(FIELD_ARTBLOCKS_SECONDARY_SALES_ADDRESS);
    }

    /**
     * @notice Updates randomizer address to `_randomizerAddress`.
     * @param _randomizerAddress New randomizer address.
     * @dev Note that this method does not check that the input address is
     * not `address(0)`, as it is expected that callers of this method should
     * perform input validation where applicable.
     */
    function _updateRandomizerAddress(address _randomizerAddress) internal {
        randomizerContract = IRandomizer_V3CoreBase(_randomizerAddress);
        // populate historical randomizer array
        _historicalRandomizerAddresses.push(_randomizerAddress);
        emit PlatformUpdated(FIELD_RANDOMIZER_ADDRESS);
    }

    /**
     * @notice Updates split provider address to `_splitProviderAddress`.
     * Reverts if the input address does not broadcast ERC165 support the
     * getOrCreateSplitter function defined in ISplitProviderV0.
     * @param _splitProviderAddress New split provider address.
     * @dev Note that this method does not check that the input address is
     * not `address(0)`, as it is expected that callers of this method should
     * perform input validation where applicable.
     */
    function _updateSplitProvider(address _splitProviderAddress) internal {
        // require new split provider broadcast ERC165 support of
        // getOrCreateSplitter function as defined in ISplitProviderV0
        require(
            IERC165(_splitProviderAddress).supportsInterface(
                ISplitProviderV0.getOrCreateSplitter.selector
            ),
            "Invalid split provider"
        );
        splitProvider = ISplitProviderV0(_splitProviderAddress);
        emit PlatformUpdated(FIELD_SPLIT_PROVIDER);
    }

    /**
     * @notice internal function to update a splitter contract for a project,
     * based on the project's financials in this contract's storage.
     * @dev Warning: this function uses storage reads to get the project's
     * financials, so ensure storage has been updated before calling this
     * @dev This function includes a trusted interaction that is entrusted to
     * not reenter this contract.
     * @param projectId Project ID to be updated.
     */
    function _assignSplitter(uint256 projectId) private {
        ProjectFinance storage projectFinance = projectIdToFinancials[
            projectId
        ];
        // assign project's royalty splitter
        // @dev loads values from storage, so need to ensure storage has been updated
        address royaltySplitter = splitProvider.getOrCreateSplitter(
            ISplitProviderV0.SplitInputs({
                platformProviderSecondarySalesAddress: projectFinance
                    .platformProviderSecondarySalesAddress,
                platformProviderSecondarySalesBPS: projectFinance
                    .platformProviderSecondarySalesBPS,
                renderProviderSecondarySalesAddress: projectFinance
                    .renderProviderSecondarySalesAddress,
                renderProviderSecondarySalesBPS: projectFinance
                    .renderProviderSecondarySalesBPS,
                artistTotalRoyaltyPercentage: projectFinance
                    .secondaryMarketRoyaltyPercentage,
                artist: projectFinance.artistAddress,
                additionalPayee: projectFinance.additionalPayeeSecondarySales,
                additionalPayeePercentage: projectFinance
                    .additionalPayeeSecondarySalesPercentage
            })
        );

        projectFinance.royaltySplitter = royaltySplitter;

        emit ProjectRoyaltySplitterUpdated({
            projectId: projectId,
            royaltySplitter: royaltySplitter
        });
    }

    /**
     * @notice Updates default base URI to `_defaultBaseURI`.
     * When new projects are added, their `projectBaseURI` is automatically
     * initialized to `_defaultBaseURI`.
     * @param _defaultBaseURI New default base URI.
     * @dev Note that this method does not check that the input string is not
     * the empty string, as it is expected that callers of this method should
     * perform input validation where applicable.
     */
    function _updateDefaultBaseURI(string memory _defaultBaseURI) internal {
        defaultBaseURI = _defaultBaseURI;
        emit PlatformUpdated(FIELD_DEFAULT_BASE_URI);
    }

    /**
     * @notice Internal function to complete a project.
     * @param _projectId Project ID to be completed.
     */
    function _completeProject(uint256 _projectId) internal {
        projects[_projectId].completedTimestamp = uint64(block.timestamp);
        emit ProjectUpdated(_projectId, FIELD_PROJECT_COMPLETED);
    }

    /**
     * @notice Internal function that returns whether a project is unlocked.
     * Projects automatically lock four weeks after they are completed.
     * Projects are considered completed when they have been invoked the
     * maximum number of times.
     * @param _projectId Project ID to be queried.
     * @return bool true if project is unlocked, false otherwise.
     * @dev This also enforces that the `_projectId` passed in is valid.
     */
    function _projectUnlocked(uint256 _projectId) internal view returns (bool) {
        _onlyValidProjectId(_projectId);
        uint256 projectCompletedTimestamp = projects[_projectId]
            .completedTimestamp;
        bool projectOpen = projectCompletedTimestamp == 0;
        return
            projectOpen ||
            (block.timestamp - projectCompletedTimestamp <
                FOUR_WEEKS_IN_SECONDS);
    }

    /**
     * Helper for calling `BytecodeStorageReader` external library reader method,
     * added for bytecode size reduction purposes.
     */
    function _readFromBytecode(
        address _address
    ) internal view returns (string memory) {
        return BytecodeStorageReader.readFromBytecode(_address);
    }
}<|MERGE_RESOLUTION|>--- conflicted
+++ resolved
@@ -131,11 +131,8 @@
     bytes32 constant FIELD_ARTBLOCKS_SECONDARY_SALES_ADDRESS =
         "artblocksSecondarySalesAddress";
     bytes32 constant FIELD_RANDOMIZER_ADDRESS = "randomizerAddress";
-<<<<<<< HEAD
     bytes32 constant FIELD_SPLIT_PROVIDER = "splitProvider";
-=======
     bytes32 constant FIELD_NEXT_CORE_CONTRACT = "nextCoreContract";
->>>>>>> 55a64b67
     bytes32 constant FIELD_ARTBLOCKS_CURATION_REGISTRY_ADDRESS =
         "curationRegistryAddress";
     bytes32 constant FIELD_ARTBLOCKS_DEPENDENCY_REGISTRY_ADDRESS =
