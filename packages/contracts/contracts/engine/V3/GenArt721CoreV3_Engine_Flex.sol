// SPDX-License-Identifier: LGPL-3.0-only
pragma solidity 0.8.22;

// Created By: Art Blocks Inc.

import "../../interfaces/v0.8.x/IRandomizer_V3CoreBase.sol";
import "../../interfaces/v0.8.x/IAdminACLV0.sol";
import "../../interfaces/v0.8.x/IGenArt721CoreContractV3_Engine_Flex.sol";
import {IGenArt721CoreContractV3_ProjectFinance} from "../../interfaces/v0.8.x/IGenArt721CoreContractV3_ProjectFinance.sol";
import "../../interfaces/v0.8.x/IGenArt721CoreContractV3_RoyaltySplitters.sol";
import "../../interfaces/v0.8.x/IGenArt721CoreContractExposesHashSeed.sol";
import "../../interfaces/v0.8.x/IDependencyRegistryCompatibleV0.sol";
import {ISplitProviderV0} from "../../interfaces/v0.8.x/ISplitProviderV0.sol";

import "@openzeppelin-4.7/contracts/access/Ownable.sol";
import {IERC2981} from "@openzeppelin-4.7/contracts/interfaces/IERC2981.sol";
import "../../libs/v0.8.x/ERC721_PackedHashSeed.sol";
import "../../libs/v0.8.x/BytecodeStorageV1.sol";
import {V3FlexLib} from "../../libs/v0.8.x/V3FlexLib.sol";
import "../../libs/v0.8.x/Bytes32Strings.sol";

/**
 * @title Art Blocks Engine Flex ERC-721 core contract, V3.
 * @author Art Blocks Inc.
 * @notice Privileged Roles and Ownership:
 * This contract is designed to be managed, with progressively limited powers
 * as a project progresses from active to locked.
 * Privileged roles and abilities are controlled by the admin ACL contract and
 * artists. Both of these roles hold extensive power and can arbitrarily
 * control and modify portions of projects, dependent upon project state. After
 * a project is locked, important project metadata fields are locked including
 * the project name, artist name, and script and display details. Edition size
 * can never be increased.
 * Care must be taken to ensure that the admin ACL contract and artist
 * addresses are secure behind a multi-sig or other access control mechanism.
 * ----------------------------------------------------------------------------
 * The following functions are restricted to the Admin ACL contract:
 * - updateArtblocksDependencyRegistryAddress
 * - updateProviderSalesAddresses
 * - updateProviderPrimarySalesPercentages (up to 100%)
 * - updateProviderSecondarySalesBPS (up to 100%)
 * - updateMinterContract
 * - updateRandomizerAddress
 * - toggleProjectIsActive
 * - addProject
 * - forbidNewProjects (forever forbidding new projects)
 * - updateDefaultBaseURI (used to initialize new project base URIs)
 * - updateIPFSGateway
 * - updateArweaveGateway
 * ----------------------------------------------------------------------------
 * The following functions are restricted to either the Artist address or
 * the Admin ACL contract, only when the project is not locked:
 * - updateProjectName
 * - updateProjectArtistName
 * - updateProjectLicense
 * - Change project script via addProjectScript, updateProjectScript,
 *   and removeProjectLastScript
 * - updateProjectScriptType
 * - updateProjectAspectRatio
 * ----------------------------------------------------------------------------
 * The following functions are restricted to only the Artist address:
 * - proposeArtistPaymentAddressesAndSplits (Note that this has to be accepted
 *   by adminAcceptArtistAddressesAndSplits to take effect, which is restricted
 *   to the Admin ACL contract, or the artist if the core contract owner has
 *   renounced ownership. Also note that a proposal will be automatically
 *   accepted if the artist only proposes changed payee percentages without
 *   modifying any payee addresses, or is only removing payee addresses, or
 *   if the global config `autoApproveArtistSplitProposals` is set to `true`.)
 * - toggleProjectIsPaused (note the artist can still mint while paused)
 * - updateProjectSecondaryMarketRoyaltyPercentage (up to
     ARTIST_MAX_SECONDARY_ROYALTY_PERCENTAGE percent)
 * - updateProjectWebsite
 * - updateProjectMaxInvocations (to a number greater than or equal to the
 *   current number of invocations, and less than current project maximum
 *   invocations)
 * - updateProjectBaseURI (controlling the base URI for tokens in the project)
 * ----------------------------------------------------------------------------
 * The following function is restricted to either the Admin ACL contract, or
 * the Artist address if the core contract owner has renounced ownership:
 * - adminAcceptArtistAddressesAndSplits
 * - updateProjectArtistAddress (owner ultimately controlling the project and
 *   its and-on revenue, unless owner has renounced ownership)
 * ----------------------------------------------------------------------------
 * The following function is restricted to the artist when a project is
 * unlocked, and only callable by Admin ACL contract when a project is locked:
 * - updateProjectDescription
 * ----------------------------------------------------------------------------
 * The following functions for managing external asset dependencies are restricted
 * to projects with external asset dependencies that are unlocked:
 * - lockProjectExternalAssetDependencies 
 * - updateProjectExternalAssetDependency
 * - removeProjectExternalAssetDependency
 * - addProjectExternalAssetDependency
 * ----------------------------------------------------------------------------
 * The following function is restricted to owner calling directly:
 * - transferOwnership
 * - renounceOwnership
 * ----------------------------------------------------------------------------
 * The following configuration variables are set at time of contract deployment,
 * and not modifiable thereafter (immutable after the point of deployment):
 * - (bool) autoApproveArtistSplitProposals
 * ----------------------------------------------------------------------------
 * Additional admin and artist privileged roles may be described on minters,
 * registries, and other contracts that may interact with this core contract.
 */
contract GenArt721CoreV3_Engine_Flex is
    ERC721_PackedHashSeed,
    Ownable,
    IERC2981,
    IDependencyRegistryCompatibleV0,
    IGenArt721CoreContractV3_Engine_Flex,
    IGenArt721CoreContractV3_ProjectFinance,
    IGenArt721CoreContractExposesHashSeed,
    IGenArt721CoreContractV3_RoyaltySplitters
{
    using BytecodeStorageWriter for string;
    using Bytes32Strings for bytes32;
    uint256 constant ONE_HUNDRED = 100;
    uint256 constant ONE_MILLION = 1_000_000;
    uint24 constant ONE_MILLION_UINT24 = 1_000_000;
    uint256 constant FOUR_WEEKS_IN_SECONDS = 2_419_200;
    uint8 constant AT_CHARACTER_CODE = uint8(bytes1("@")); // 0x40

    // numeric constants
    uint256 constant MAX_PROVIDER_SECONDARY_SALES_BPS = 10000; // 10_000 BPS = 100%
    uint256 constant ARTIST_MAX_SECONDARY_ROYALTY_PERCENTAGE = 95; // 95%

    // This contract emits generic events that contain fields that indicate
    // which parameter has been updated. This is sufficient for application
    // state management, while also simplifying the contract and indexing code.
    // This was done as an alternative to having custom events that emit what
    // field-values have changed for each event, given that changed values can
    // be introspected by indexers due to the design of this smart contract
    // exposing these state changes via publicly viewable fields.
    //
    // The following fields are used to indicate which contract-level parameter
    // has been updated in the `PlatformUpdated` event:
    bytes32 constant FIELD_NEXT_PROJECT_ID = "nextProjectId";
    bytes32 constant FIELD_NEW_PROJECTS_FORBIDDEN = "newProjectsForbidden";
    bytes32 constant FIELD_DEFAULT_BASE_URI = "defaultBaseURI";
    bytes32 constant FIELD_RANDOMIZER_ADDRESS = "randomizerAddress";
<<<<<<< HEAD
    bytes32 constant FIELD_SPLIT_PROVIDER = "splitProvider";
=======
    bytes32 constant FIELD_NEXT_CORE_CONTRACT = "nextCoreContract";
>>>>>>> 55a64b67
    bytes32 constant FIELD_ARTBLOCKS_DEPENDENCY_REGISTRY_ADDRESS =
        "dependencyRegistryAddress";
    bytes32 constant FIELD_PROVIDER_SALES_ADDRESSES = "providerSalesAddresses";
    bytes32 constant FIELD_PROVIDER_PRIMARY_SALES_PERCENTAGES =
        "providerPrimaryPercentages";
    bytes32 constant FIELD_PROVIDER_SECONDARY_SALES_BPS =
        "providerSecondaryBPS";
    // The following fields are used to indicate which project-level parameter
    // has been updated in the `ProjectUpdated` event:
    bytes32 constant FIELD_PROJECT_COMPLETED = "completed";
    bytes32 constant FIELD_PROJECT_ACTIVE = "active";
    bytes32 constant FIELD_PROJECT_ARTIST_ADDRESS = "artistAddress";
    bytes32 constant FIELD_PROJECT_PAUSED = "paused";
    bytes32 constant FIELD_PROJECT_CREATED = "created";
    bytes32 constant FIELD_PROJECT_NAME = "name";
    bytes32 constant FIELD_PROJECT_ARTIST_NAME = "artistName";
    bytes32 constant FIELD_PROJECT_SECONDARY_MARKET_ROYALTY_PERCENTAGE =
        "royaltyPercentage";
    bytes32 constant FIELD_PROJECT_DESCRIPTION = "description";
    bytes32 constant FIELD_PROJECT_WEBSITE = "website";
    bytes32 constant FIELD_PROJECT_LICENSE = "license";
    bytes32 constant FIELD_PROJECT_MAX_INVOCATIONS = "maxInvocations";
    bytes32 constant FIELD_PROJECT_SCRIPT = "script";
    bytes32 constant FIELD_PROJECT_SCRIPT_TYPE = "scriptType";
    bytes32 constant FIELD_PROJECT_ASPECT_RATIO = "aspectRatio";
    bytes32 constant FIELD_PROJECT_BASE_URI = "baseURI";

    /// pointer to next core contract associated with this contract
    address public nextCoreContract;

    /// Dependency registry managed by Art Blocks
    address public artblocksDependencyRegistryAddress;

    /// current randomizer contract
    IRandomizer_V3CoreBase public randomizerContract;

    /// append-only array of all randomizer contract addresses ever used by
    /// this contract
    address[] private _historicalRandomizerAddresses;

    /// admin ACL contract
    IAdminACLV0 public adminACLContract;

    struct Project {
        uint24 invocations;
        uint24 maxInvocations;
        uint24 scriptCount;
        // max uint64 ~= 1.8e19 sec ~= 570 billion years
        uint64 completedTimestamp;
        bool active;
        bool paused;
        string name;
        string artist;
        address descriptionAddress;
        string website;
        string license;
        string projectBaseURI;
        bytes32 scriptTypeAndVersion;
        string aspectRatio;
        // mapping from script index to address storing script in bytecode
        mapping(uint256 => address) scriptBytecodeAddresses;
    }

    mapping(uint256 => Project) projects;

    // /**
    //  * @notice Returns all project finance information for project `_projectId`.
    //  * @dev use public mapping due to bytecode size optimization (saves ~0.2 kb)
    //  * @param _projectId Project to be queried
    //  * @return projectFinance ProjectFinance struct for project `_projectId`
    //  */
    mapping(uint256 _projectId => ProjectFinance) public projectIdToFinancials;

    /// hash of artist's proposed payment updates to be approved by admin
    mapping(uint256 => bytes32) public proposedArtistAddressesAndSplitsHash;

    /// The render provider payment address for all primary sales revenues
    /// (packed)
    address payable public renderProviderPrimarySalesAddress;
    /// Percentage of primary sales revenue allocated to the render provider
    /// (packed)
    // packed uint: max of 100, max uint8 = 255
    uint8 private _renderProviderPrimarySalesPercentage = 10;
    /// The platform provider payment address for all primary sales revenues
    /// (packed)
    address payable public platformProviderPrimarySalesAddress;
    /// Percentage of primary sales revenue allocated to the platform provider
    /// (packed)
    // packed uint: max of 100, max uint8 = 255
    uint8 private _platformProviderPrimarySalesPercentage = 10;

    /// The render provider payment address for all secondary sales royalty
    /// revenues
    address payable public renderProviderSecondarySalesAddress;
    /// Basis Points of secondary sales royalties allocated to the
    /// render provider
    uint256 public renderProviderSecondarySalesBPS = 250;
    /// The platform provider payment address for all secondary sales royalty
    /// revenues
    address payable public platformProviderSecondarySalesAddress;
    /// Basis Points of secondary sales royalties allocated to the
    /// platform provider
    uint256 public platformProviderSecondarySalesBPS = 250;

    /// single minter allowed for this core contract
    address public minterContract;

    /// starting (initial) project ID on this contract
    uint256 public immutable startingProjectId;

    /// next project ID to be created
    uint248 private _nextProjectId;

    /// bool indicating if adding new projects is forbidden;
    /// default behavior is to allow new projects
    bool public newProjectsForbidden;

    /// configuration variable (determined at time of deployment)
    /// that determines whether or not admin approval^ should be required
    /// to accept artist address change proposals, or if these proposals
    /// should always auto-approve, as determined by the business process
    /// requirements of the Engine partner using this contract.
    ///
    /// ^does not apply in the case where contract-ownership itself is revoked
    bool public immutable autoApproveArtistSplitProposals;

    /// version & type of this core contract
    bytes32 constant CORE_VERSION = "v3.2.5";

    function coreVersion() external pure returns (string memory) {
        return CORE_VERSION.toString();
    }

    bytes32 constant CORE_TYPE = "GenArt721CoreV3_Engine_Flex";

    function coreType() external pure returns (string memory) {
        return CORE_TYPE.toString();
    }

    /// default base URI to initialize all new project projectBaseURI values to
    string public defaultBaseURI;

    // ERC2981 royalty support and default royalty values
    bytes4 private constant _INTERFACE_ID_ERC2981 = 0x2a55205a;
    uint8 private constant _DEFAULT_ARTIST_SECONDARY_ROYALTY_PERCENTAGE = 5;

    // royalty split provider
    ISplitProviderV0 public splitProvider;

    function _onlyNonZeroAddress(address _address) internal pure {
        require(_address != address(0), "Must input non-zero address");
    }

    function _onlyNonEmptyString(string memory _string) internal pure {
        require(bytes(_string).length != 0, "Must input non-empty string");
    }

    function _onlyValidTokenId(uint256 _tokenId) internal view {
        require(_exists(_tokenId), "Token ID does not exist");
    }

    function _onlyValidProjectId(uint256 _projectId) internal view {
        require(
            (_projectId >= startingProjectId) && (_projectId < _nextProjectId),
            "Project ID does not exist"
        );
    }

    function _onlyUnlocked(uint256 _projectId) internal view {
        // Note: calling `_projectUnlocked` enforces that the `_projectId`
        //       passed in is valid.`
        require(_projectUnlocked(_projectId), "Only if unlocked");
    }

    function _onlyAdminACL(bytes4 _selector) internal {
        require(
            adminACLAllowed(msg.sender, address(this), _selector),
            "Only Admin ACL allowed"
        );
    }

    function _onlyArtist(uint256 _projectId) internal view {
        require(
            msg.sender == projectIdToFinancials[_projectId].artistAddress,
            "Only artist"
        );
    }

    function _onlyArtistOrAdminACL(
        uint256 _projectId,
        bytes4 _selector
    ) internal {
        require(
            msg.sender == projectIdToFinancials[_projectId].artistAddress ||
                adminACLAllowed(msg.sender, address(this), _selector),
            "Only artist or Admin ACL allowed"
        );
    }

    /**
     * This modifier allows the artist of a project to call a function if the
     * owner of the contract has renounced ownership. This is to allow the
     * contract to continue to function if the owner decides to renounce
     * ownership.
     */
    function _onlyAdminACLOrRenouncedArtist(
        uint256 _projectId,
        bytes4 _selector
    ) internal {
        require(
            adminACLAllowed(msg.sender, address(this), _selector) ||
                (owner() == address(0) &&
                    msg.sender ==
                    projectIdToFinancials[_projectId].artistAddress),
            "Only Admin ACL allowed, or artist if owner has renounced"
        );
    }

    /**
     * @notice Initializes contract.
     * @param _tokenName Name of token.
     * @param _tokenSymbol Token symbol.
     * @param _randomizerContract Randomizer contract.
     * @param _adminACLContract Address of admin access control contract, to be
     * set as contract owner.
     * @param _startingProjectId The initial next project ID.
     * @param _autoApproveArtistSplitProposals Whether or not to always
     * auto-approve proposed artist split updates.
     * @dev _startingProjectId should be set to a value much, much less than
     * max(uint248), but an explicit input type of `uint248` is used as it is
     * safer to cast up to `uint256` than it is to cast down for the purposes
     * of setting `_nextProjectId`.
     */
    constructor(
        string memory _tokenName,
        string memory _tokenSymbol,
        address _renderProviderAddress,
        address _platformProviderAddress,
        address _randomizerContract,
        address _adminACLContract,
        uint248 _startingProjectId,
        bool _autoApproveArtistSplitProposals,
        address _splitProviderAddress
    ) ERC721_PackedHashSeed(_tokenName, _tokenSymbol) {
        _onlyNonZeroAddress(_renderProviderAddress);
        _onlyNonZeroAddress(_platformProviderAddress);
        _onlyNonZeroAddress(_randomizerContract);
        _updateSplitProvider(_splitProviderAddress);
        _onlyNonZeroAddress(_adminACLContract);
        // setup immutable `autoApproveArtistSplitProposals` config
        autoApproveArtistSplitProposals = _autoApproveArtistSplitProposals;
        // record contracts starting project ID
        // casting-up is safe
        startingProjectId = uint256(_startingProjectId);
        _updateProviderSalesAddresses(
            _renderProviderAddress,
            _renderProviderAddress,
            _platformProviderAddress,
            _platformProviderAddress
        );
        _updateRandomizerAddress(_randomizerContract);
        // set AdminACL management contract as owner
        _transferOwnership(_adminACLContract);
        // initialize default base URI
        _updateDefaultBaseURI(
            string.concat(
                "https://token.artblocks.io/",
                toHexString(address(this)),
                "/"
            )
        );
        // initialize next project ID
        _nextProjectId = _startingProjectId;
        emit PlatformUpdated(FIELD_NEXT_PROJECT_ID);
        // @dev follow-on action: This contract does not self-register. A core
        // registry owner must register contract in a subsequent call.
    }

    /**
     * @notice Updates preferredIPFSGateway to `_gateway`.
     */
    function updateIPFSGateway(string calldata _gateway) public {
        _onlyAdminACL(this.updateIPFSGateway.selector);
        V3FlexLib.updateIPFSGateway({_gateway: _gateway});
    }

    /**
     * @notice Updates preferredArweaveGateway to `_gateway`.
     */
    function updateArweaveGateway(string calldata _gateway) public {
        _onlyAdminACL(this.updateArweaveGateway.selector);
        V3FlexLib.updateArweaveGateway({_gateway: _gateway});
    }

    /**
     * @notice Locks external asset dependencies for project `_projectId`.
     */
    function lockProjectExternalAssetDependencies(uint256 _projectId) external {
        _onlyArtistOrAdminACL(
            _projectId,
            this.lockProjectExternalAssetDependencies.selector
        );
        V3FlexLib.lockProjectExternalAssetDependencies({
            _projectId: _projectId
        });
    }

    /**
     * @notice Updates external asset dependency for project `_projectId`.
     * @param _projectId Project to be updated.
     * @param _index Asset index.
     * @param _cidOrData Asset cid (Content identifier) or data string to be translated into bytecode.
     * @param _dependencyType Asset dependency type.
     *  0 - IPFS
     *  1 - ARWEAVE
     *  2 - ONCHAIN
     */
    function updateProjectExternalAssetDependency(
        uint256 _projectId,
        uint256 _index,
        string memory _cidOrData,
        ExternalAssetDependencyType _dependencyType
    ) external {
        _onlyArtistOrAdminACL(
            _projectId,
            this.updateProjectExternalAssetDependency.selector
        );
        V3FlexLib.updateProjectExternalAssetDependency({
            _projectId: _projectId,
            _index: _index,
            _cidOrData: _cidOrData,
            _dependencyType: _dependencyType
        });
    }

    /**
     * @notice Removes external asset dependency for project `_projectId` at index `_index`.
     * Removal is done by swapping the element to be removed with the last element in the array, then deleting this last element.
     * Assets with indices higher than `_index` can have their indices adjusted as a result of this operation.
     * @param _projectId Project to be updated.
     * @param _index Asset index
     */
    function removeProjectExternalAssetDependency(
        uint256 _projectId,
        uint256 _index
    ) external {
        _onlyArtistOrAdminACL(
            _projectId,
            this.removeProjectExternalAssetDependency.selector
        );
        V3FlexLib.removeProjectExternalAssetDependency({
            _projectId: _projectId,
            _index: _index
        });
    }

    /**
     * @notice Adds external asset dependency for project `_projectId`.
     * @param _projectId Project to be updated.
     * @param _cidOrData Asset cid (Content identifier) or data string to be translated into bytecode.
     * @param _dependencyType Asset dependency type.
     *  0 - IPFS
     *  1 - ARWEAVE
     *  2 - ONCHAIN
     */
    function addProjectExternalAssetDependency(
        uint256 _projectId,
        string memory _cidOrData,
        ExternalAssetDependencyType _dependencyType
    ) external {
        _onlyArtistOrAdminACL(
            _projectId,
            this.addProjectExternalAssetDependency.selector
        );
        V3FlexLib.addProjectExternalAssetDependency({
            _projectId: _projectId,
            _cidOrData: _cidOrData,
            _dependencyType: _dependencyType
        });
    }

    /**
     * @notice Mints a token from project `_projectId` and sets the
     * token's owner to `_to`. Hash may or may not be assigned to the token
     * during the mint transaction, depending on the randomizer contract.
     * @param _to Address to be the minted token's owner.
     * @param _projectId Project ID to mint a token on.
     * @param _by Purchaser of minted token.
     * @return _tokenId The ID of the minted token.
     * @dev sender must be the allowed minterContract
     * @dev name of function is optimized for gas usage
     */
    function mint_Ecf(
        address _to,
        uint256 _projectId,
        address _by
    ) external returns (uint256 _tokenId) {
        // CHECKS
        require(msg.sender == minterContract, "Must mint from minter contract");
        Project storage project = projects[_projectId];
        // load invocations into memory
        uint24 invocationsBefore = project.invocations;
        uint24 invocationsAfter;
        unchecked {
            // invocationsBefore guaranteed <= maxInvocations <= 1_000_000,
            // 1_000_000 << max uint24, so no possible overflow
            invocationsAfter = invocationsBefore + 1;
        }
        uint24 maxInvocations = project.maxInvocations;

        require(
            invocationsBefore < maxInvocations,
            "Must not exceed max invocations"
        );
        require(
            project.active ||
                _by == projectIdToFinancials[_projectId].artistAddress,
            "Project must exist and be active"
        );
        require(
            !project.paused ||
                _by == projectIdToFinancials[_projectId].artistAddress,
            "Purchases are paused."
        );

        // EFFECTS
        // increment project's invocations
        project.invocations = invocationsAfter;
        uint256 thisTokenId;
        unchecked {
            // invocationsBefore is uint24 << max uint256. In production use,
            // _projectId * ONE_MILLION must be << max uint256, otherwise
            // tokenIdToProjectId function become invalid.
            // Therefore, no risk of overflow
            thisTokenId = (_projectId * ONE_MILLION) + invocationsBefore;
        }

        // mark project as completed if hit max invocations
        if (invocationsAfter == maxInvocations) {
            _completeProject(_projectId);
        }

        // INTERACTIONS
        _mint(_to, thisTokenId);

        // token hash is updated by the randomizer contract on V3
        randomizerContract.assignTokenHash(thisTokenId);

        // Do not need to also log `projectId` in event, as the `projectId` for
        // a given token can be derived from the `tokenId` with:
        //   projectId = tokenId / 1_000_000
        emit Mint(_to, thisTokenId);

        return thisTokenId;
    }

    /**
     * @notice Sets the hash seed for a given token ID `_tokenId`.
     * May only be called by the current randomizer contract.
     * May only be called for tokens that have not already been assigned a
     * non-zero hash.
     * @param _tokenId Token ID to set the hash for.
     * @param _hashSeed Hash seed to set for the token ID. Only last 12 bytes
     * will be used.
     * @dev gas-optimized function name because called during mint sequence
     * @dev if a separate event is required when the token hash is set, e.g.
     * for indexing purposes, it must be emitted by the randomizer. This is to
     * minimize gas when minting.
     */
    function setTokenHash_8PT(uint256 _tokenId, bytes32 _hashSeed) external {
        _onlyValidTokenId(_tokenId);

        OwnerAndHashSeed storage ownerAndHashSeed = _ownersAndHashSeeds[
            _tokenId
        ];
        require(
            msg.sender == address(randomizerContract),
            "Only randomizer may set"
        );
        require(
            ownerAndHashSeed.hashSeed == bytes12(0),
            "Token hash already set"
        );
        require(_hashSeed != bytes12(0), "No zero hash seed");
        ownerAndHashSeed.hashSeed = bytes12(_hashSeed);
    }

    /**
     * @notice Allows owner (AdminACL) to revoke ownership of the contract.
     * Note that the contract is intended to continue to function after the
     * owner renounces ownership, but no new projects will be able to be added.
     * Renouncing ownership will leave the contract without an owner,
     * thereby removing any functionality that is only available to the
     * owner/AdminACL contract. The same is true for any dependent contracts
     * that also integrate with the owner/AdminACL contract (e.g. potentially
     * minter suite contracts, registry contracts, etc.).
     * After renouncing ownership, artists will be in control of updates to
     * their payment addresses and splits (see modifier
     * onlyAdminACLOrRenouncedArtist`).
     * While there is no currently intended reason to call this method based on
     * typical Engine partner business practices, this method exists to allow
     * artists to continue to maintain the limited set of contract
     * functionality that exists post-project-lock in an environment in which
     * there is no longer an admin maintaining this smart contract.
     * @dev This function is intended to be called directly by the AdminACL,
     * not by an address allowed by the AdminACL contract.
     */
    function renounceOwnership() public override onlyOwner {
        // broadcast that new projects are no longer allowed (if not already)
        _forbidNewProjects();
        // renounce ownership viw Ownable
        Ownable.renounceOwnership();
    }

    /**
     * @notice Updates reference to next core contract, associated with this contract.
     * @param _nextCoreContract Address of the next core contract
     */
    function updateNextCoreContract(address _nextCoreContract) external {
        _onlyAdminACL(this.updateNextCoreContract.selector);
        nextCoreContract = _nextCoreContract;
        emit PlatformUpdated(FIELD_NEXT_CORE_CONTRACT);
    }

    /**
     * @notice Updates reference to Art Blocks Dependency Registry contract.
     * @param _artblocksDependencyRegistryAddress Address of new Dependency
     * Registry.
     */
    function updateArtblocksDependencyRegistryAddress(
        address _artblocksDependencyRegistryAddress
    ) external {
        _onlyAdminACL(this.updateArtblocksDependencyRegistryAddress.selector);
        _onlyNonZeroAddress(_artblocksDependencyRegistryAddress);
        artblocksDependencyRegistryAddress = _artblocksDependencyRegistryAddress;
        emit PlatformUpdated(FIELD_ARTBLOCKS_DEPENDENCY_REGISTRY_ADDRESS);
    }

    /**
     * @notice Updates sales addresses for the platform and render providers to
     * the input parameters.
     * note: This does not update splitter contracts for all projects on
     * this core contract. If updated splitter contracts are desired, they must be
     * updated after this update via the `syncProviderSecondaryForProjectToDefaults` function.
     * @param _renderProviderPrimarySalesAddress Address of new primary sales
     * payment address.
     * @param _renderProviderSecondarySalesAddress Address of new secondary sales
     * payment address.
     * @param _platformProviderPrimarySalesAddress Address of new primary sales
     * payment address.
     * @param _platformProviderSecondarySalesAddress Address of new secondary sales
     * payment address.
     */
    function updateProviderSalesAddresses(
        address payable _renderProviderPrimarySalesAddress,
        address payable _renderProviderSecondarySalesAddress,
        address payable _platformProviderPrimarySalesAddress,
        address payable _platformProviderSecondarySalesAddress
    ) external {
        _onlyAdminACL(this.updateProviderSalesAddresses.selector);
        _onlyNonZeroAddress(_renderProviderPrimarySalesAddress);
        _onlyNonZeroAddress(_renderProviderSecondarySalesAddress);
        _onlyNonZeroAddress(_platformProviderPrimarySalesAddress);
        _onlyNonZeroAddress(_platformProviderSecondarySalesAddress);
        _updateProviderSalesAddresses(
            _renderProviderPrimarySalesAddress,
            _renderProviderSecondarySalesAddress,
            _platformProviderPrimarySalesAddress,
            _platformProviderSecondarySalesAddress
        );
    }

    /**
     * @notice Updates the render and platform provider primary sales revenue percentage to
     * the provided inputs.
     * @param renderProviderPrimarySalesPercentage_ New primary sales revenue % for the render provider
     * @param platformProviderPrimarySalesPercentage_ New primary sales revenue % for the platform provider
     * percentage.
     */
    function updateProviderPrimarySalesPercentages(
        uint256 renderProviderPrimarySalesPercentage_,
        uint256 platformProviderPrimarySalesPercentage_
    ) external {
        _onlyAdminACL(this.updateProviderPrimarySalesPercentages.selector);

        // Validate that the sum of the proposed %s, does not exceed 100%.
        require(
            (renderProviderPrimarySalesPercentage_ +
                platformProviderPrimarySalesPercentage_) <= ONE_HUNDRED,
            "Max sum of ONE_HUNDRED %"
        );
        // Casting to `uint8` here is safe due check above, which does not allow
        // overflow as of solidity version ^0.8.0.
        _renderProviderPrimarySalesPercentage = uint8(
            renderProviderPrimarySalesPercentage_
        );
        _platformProviderPrimarySalesPercentage = uint8(
            platformProviderPrimarySalesPercentage_
        );
        emit PlatformUpdated(FIELD_PROVIDER_PRIMARY_SALES_PERCENTAGES);
    }

    /**
     * @notice Updates render and platform provider secondary sales royalty Basis Points to
     * the provided inputs.
     * note: This does not update splitter contracts for all projects on
     * this core contract. If updated splitter contracts are desired, they must be
     * updated after this update via the `syncProviderSecondaryForProjectToDefaults` function.
     * @param _renderProviderSecondarySalesBPS New secondary sales royalty Basis
     * points.
     * @param _platformProviderSecondarySalesBPS New secondary sales royalty Basis
     * points.
     * @dev Due to secondary royalties being ultimately enforced via social
     * consensus, no hard upper limit is imposed on the BPS value, other than
     * <= 100% royalty, which would not make mathematical sense. Realistically,
     * changing this value is expected to either never occur, or be a rare
     * occurrence.
     */
    function updateProviderSecondarySalesBPS(
        uint256 _renderProviderSecondarySalesBPS,
        uint256 _platformProviderSecondarySalesBPS
    ) external {
        _onlyAdminACL(this.updateProviderSecondarySalesBPS.selector);
        // Validate that the sum of the proposed provider BPS, does not exceed 10_000 BPS.
        require(
            (_renderProviderSecondarySalesBPS +
                _platformProviderSecondarySalesBPS) <=
                MAX_PROVIDER_SECONDARY_SALES_BPS,
            "Over max sum of BPS"
        );
        renderProviderSecondarySalesBPS = _renderProviderSecondarySalesBPS;
        platformProviderSecondarySalesBPS = _platformProviderSecondarySalesBPS;
        emit PlatformUpdated(FIELD_PROVIDER_SECONDARY_SALES_BPS);
    }

    /**
     * @notice Updates minter to `_address`.
     * @param _address Address of new minter.
     */
    function updateMinterContract(address _address) external {
        _onlyAdminACL(this.updateMinterContract.selector);
        _onlyNonZeroAddress(_address);
        minterContract = _address;
        emit MinterUpdated(_address);
    }

    /**
     * @notice Updates randomizer to `_randomizerAddress`.
     * @param _randomizerAddress Address of new randomizer.
     */
    function updateRandomizerAddress(address _randomizerAddress) external {
        _onlyAdminACL(this.updateRandomizerAddress.selector);
        _onlyNonZeroAddress(_randomizerAddress);
        _updateRandomizerAddress(_randomizerAddress);
    }

    /**
     * @notice Updates split provider address to `_splitProviderAddress`.
     * Reverts if `_splitProviderAddress` does not indicate ERC165 support
     * for the getOrCreateSplitter function selector defined in ISplitProviderV0.
     * @param _splitProviderAddress New split provider address.
     */
    function updateSplitProvider(address _splitProviderAddress) external {
        _onlyAdminACL(this.updateSplitProvider.selector);
        _updateSplitProvider(_splitProviderAddress);
    }

    /**
     * @notice Toggles project `_projectId` as active/inactive.
     * @param _projectId Project ID to be toggled.
     */
    function toggleProjectIsActive(uint256 _projectId) external {
        _onlyAdminACL(this.toggleProjectIsActive.selector);
        _onlyValidProjectId(_projectId);
        projects[_projectId].active = !projects[_projectId].active;
        emit ProjectUpdated(_projectId, FIELD_PROJECT_ACTIVE);
    }

    /**
     * @notice Artist proposes updated set of artist address, additional payee
     * addresses, and percentage splits for project `_projectId`. Addresses and
     * percentages do not have to all be changed, but they must all be defined
     * as a complete set.
     * Note that if the artist is only proposing a change to the payee percentage
     * splits, without modifying the payee addresses, the proposal will be
     * automatically approved and the new splits will become active immediately.
     * Automatic approval will also be granted if the artist is only removing
     * additional payee addresses, without adding any new ones.
     * Also note that if `autoApproveArtistSplitProposals` is true, proposals
     * will always be auto-approved, regardless of what is being changed.
     * Also note that if the artist is proposing sending funds to the zero
     * address, this function will revert and the proposal will not be created.
     * @param _projectId Project ID.
     * @param _artistAddress Artist address that controls the project, and may
     * receive payments.
     * @param _additionalPayeePrimarySales Address that may receive a
     * percentage split of the artist's primary sales revenue.
     * @param _additionalPayeePrimarySalesPercentage Percent of artist's
     * portion of primary sale revenue that will be split to address
     * `_additionalPayeePrimarySales`.
     * @param _additionalPayeeSecondarySales Address that may receive a percentage
     * split of the secondary sales royalties.
     * @param _additionalPayeeSecondarySalesPercentage Percent of artist's portion
     * of secondary sale royalties that will be split to address
     * `_additionalPayeeSecondarySales`.
     * @dev `_artistAddress` must be a valid address (non-zero-address), but it
     * is intentionally allowable for `_additionalPayee{Primary,Secondaary}Sales`
     * and their associated percentages to be zero'd out by the controlling artist.
     */
    function proposeArtistPaymentAddressesAndSplits(
        uint256 _projectId,
        address payable _artistAddress,
        address payable _additionalPayeePrimarySales,
        uint256 _additionalPayeePrimarySalesPercentage,
        address payable _additionalPayeeSecondarySales,
        uint256 _additionalPayeeSecondarySalesPercentage
    ) external {
        _onlyValidProjectId(_projectId);
        _onlyArtist(_projectId);
        _onlyNonZeroAddress(_artistAddress);
        ProjectFinance storage projectFinance = projectIdToFinancials[
            _projectId
        ];
        // checks
        require(
            _additionalPayeePrimarySalesPercentage <= ONE_HUNDRED &&
                _additionalPayeeSecondarySalesPercentage <= ONE_HUNDRED,
            "Max of 100%"
        );
        require(
            _additionalPayeePrimarySalesPercentage == 0 ||
                _additionalPayeePrimarySales != address(0),
            "Primary payee is zero address"
        );
        require(
            _additionalPayeeSecondarySalesPercentage == 0 ||
                _additionalPayeeSecondarySales != address(0),
            "Secondary payee is zero address"
        );
        // effects
        // emit event for off-chain indexing
        // note: always emit a proposal event, even in the pathway of
        // automatic approval, to simplify indexing expectations
        emit ProposedArtistAddressesAndSplits(
            _projectId,
            _artistAddress,
            _additionalPayeePrimarySales,
            _additionalPayeePrimarySalesPercentage,
            _additionalPayeeSecondarySales,
            _additionalPayeeSecondarySalesPercentage
        );
        // automatically accept if no proposed addresses modifications, or if
        // the proposal only removes payee addresses, or if contract is set to
        // always auto-approve.
        // store proposal hash on-chain, only if not automatic accept
        bool automaticAccept = autoApproveArtistSplitProposals;
        if (!automaticAccept) {
            // block scope to avoid stack too deep error
            bool artistUnchanged = _artistAddress ==
                projectFinance.artistAddress;
            bool additionalPrimaryUnchangedOrRemoved = (_additionalPayeePrimarySales ==
                    projectFinance.additionalPayeePrimarySales) ||
                    (_additionalPayeePrimarySales == address(0));
            bool additionalSecondaryUnchangedOrRemoved = (_additionalPayeeSecondarySales ==
                    projectFinance.additionalPayeeSecondarySales) ||
                    (_additionalPayeeSecondarySales == address(0));
            automaticAccept =
                artistUnchanged &&
                additionalPrimaryUnchangedOrRemoved &&
                additionalSecondaryUnchangedOrRemoved;
        }
        if (automaticAccept) {
            // clear any previously proposed values
            proposedArtistAddressesAndSplitsHash[_projectId] = bytes32(0);

            // update storage
            // artist address can change during automatic accept if
            // autoApproveArtistSplitProposals is true
            projectFinance.artistAddress = _artistAddress;
            projectFinance
                .additionalPayeePrimarySales = _additionalPayeePrimarySales;
            // safe to cast as uint8 as max is 100%, max uint8 is 255
            projectFinance.additionalPayeePrimarySalesPercentage = uint8(
                _additionalPayeePrimarySalesPercentage
            );
            projectFinance
                .additionalPayeeSecondarySales = _additionalPayeeSecondarySales;
            // safe to cast as uint8 as max is 100%, max uint8 is 255
            projectFinance.additionalPayeeSecondarySalesPercentage = uint8(
                _additionalPayeeSecondarySalesPercentage
            );

            // assign project's splitter
            // @dev only call after all previous storage updates
            _assignSplitter(_projectId);

            // emit event for off-chain indexing
            emit AcceptedArtistAddressesAndSplits(_projectId);
        } else {
            proposedArtistAddressesAndSplitsHash[_projectId] = keccak256(
                abi.encode(
                    _artistAddress,
                    _additionalPayeePrimarySales,
                    _additionalPayeePrimarySalesPercentage,
                    _additionalPayeeSecondarySales,
                    _additionalPayeeSecondarySalesPercentage
                )
            );
        }
    }

    /**
     * @notice Admin accepts a proposed set of updated artist address,
     * additional payee addresses, and percentage splits for project
     * `_projectId`. Addresses and percentages do not have to all be changed,
     * but they must all be defined as a complete set.
     * @param _projectId Project ID.
     * @param _artistAddress Artist address that controls the project, and may
     * receive payments.
     * @param _additionalPayeePrimarySales Address that may receive a
     * percentage split of the artist's primary sales revenue.
     * @param _additionalPayeePrimarySalesPercentage Percent of artist's
     * portion of primary sale revenue that will be split to address
     * `_additionalPayeePrimarySales`.
     * @param _additionalPayeeSecondarySales Address that may receive a percentage
     * split of the secondary sales royalties.
     * @param _additionalPayeeSecondarySalesPercentage Percent of artist's portion
     * of secondary sale royalties that will be split to address
     * `_additionalPayeeSecondarySales`.
     * @dev this must be called by the Admin ACL contract, and must only accept
     * the most recent proposed values for a given project (validated on-chain
     * by comparing the hash of the proposed and accepted values).
     * @dev `_artistAddress` must be a valid address (non-zero-address), but it
     * is intentionally allowable for `_additionalPayee{Primary,Secondaary}Sales`
     * and their associated percentages to be zero'd out by the controlling artist.
     */
    function adminAcceptArtistAddressesAndSplits(
        uint256 _projectId,
        address payable _artistAddress,
        address payable _additionalPayeePrimarySales,
        uint256 _additionalPayeePrimarySalesPercentage,
        address payable _additionalPayeeSecondarySales,
        uint256 _additionalPayeeSecondarySalesPercentage
    ) external {
        _onlyValidProjectId(_projectId);
        _onlyAdminACLOrRenouncedArtist(
            _projectId,
            this.adminAcceptArtistAddressesAndSplits.selector
        );
        _onlyNonZeroAddress(_artistAddress);
        // checks
        require(
            proposedArtistAddressesAndSplitsHash[_projectId] ==
                keccak256(
                    abi.encode(
                        _artistAddress,
                        _additionalPayeePrimarySales,
                        _additionalPayeePrimarySalesPercentage,
                        _additionalPayeeSecondarySales,
                        _additionalPayeeSecondarySalesPercentage
                    )
                ),
            "Must match artist proposal"
        );
        // effects
        ProjectFinance storage projectFinance = projectIdToFinancials[
            _projectId
        ];
        projectFinance.artistAddress = _artistAddress;
        projectFinance
            .additionalPayeePrimarySales = _additionalPayeePrimarySales;
        projectFinance.additionalPayeePrimarySalesPercentage = uint8(
            _additionalPayeePrimarySalesPercentage
        );
        projectFinance
            .additionalPayeeSecondarySales = _additionalPayeeSecondarySales;
        projectFinance.additionalPayeeSecondarySalesPercentage = uint8(
            _additionalPayeeSecondarySalesPercentage
        );
        // clear proposed values
        proposedArtistAddressesAndSplitsHash[_projectId] = bytes32(0);

        // assign project's splitter
        // @dev only call after all previous storage updates
        _assignSplitter(_projectId);

        // emit event for off-chain indexing
        emit AcceptedArtistAddressesAndSplits(_projectId);
    }

    /**
     * @notice Updates artist of project `_projectId` to `_artistAddress`.
     * This is to only be used in the event that the artist address is
     * compromised or sanctioned.
     * @param _projectId Project ID.
     * @param _artistAddress New artist address.
     */
    function updateProjectArtistAddress(
        uint256 _projectId,
        address payable _artistAddress
    ) external {
        _onlyValidProjectId(_projectId);
        _onlyAdminACLOrRenouncedArtist(
            _projectId,
            this.updateProjectArtistAddress.selector
        );
        _onlyNonZeroAddress(_artistAddress);

        projectIdToFinancials[_projectId].artistAddress = _artistAddress;

        // assign project's splitter
        // @dev only call after all previous storage updates
        _assignSplitter(_projectId);

        emit ProjectUpdated(_projectId, FIELD_PROJECT_ARTIST_ADDRESS);
    }

    /**
     * @notice Toggles paused state of project `_projectId`.
     * @param _projectId Project ID to be toggled.
     */
    function toggleProjectIsPaused(uint256 _projectId) external {
        _onlyArtist(_projectId);
        projects[_projectId].paused = !projects[_projectId].paused;
        emit ProjectUpdated(_projectId, FIELD_PROJECT_PAUSED);
    }

    /**
     * @notice Adds new project `_projectName` by `_artistAddress`.
     * @param _projectName Project name.
     * @param _artistAddress Artist's address.
     * @dev token price now stored on minter
     */
    function addProject(
        string memory _projectName,
        address payable _artistAddress
    ) external {
        _onlyAdminACL(this.addProject.selector);
        _onlyNonEmptyString(_projectName);
        _onlyNonZeroAddress(_artistAddress);
        require(!newProjectsForbidden, "New projects forbidden");
        uint256 projectId = _nextProjectId;
        ProjectFinance storage projectFinance = projectIdToFinancials[
            projectId
        ];
        projectFinance.artistAddress = _artistAddress;
        projects[projectId].name = _projectName;
        projects[projectId].paused = true;
        projects[projectId].maxInvocations = ONE_MILLION_UINT24;
        projects[projectId].projectBaseURI = defaultBaseURI;
        // assign default artist royalty of 5% to artist
        projectFinance
            .secondaryMarketRoyaltyPercentage = _DEFAULT_ARTIST_SECONDARY_ROYALTY_PERCENTAGE;
        // copy default platform and render provider royalties to ProjectFinance
        projectFinance
            .platformProviderSecondarySalesAddress = platformProviderSecondarySalesAddress;
        projectFinance.platformProviderSecondarySalesBPS = uint16(
            platformProviderSecondarySalesBPS
        );
        projectFinance
            .renderProviderSecondarySalesAddress = renderProviderSecondarySalesAddress;
        projectFinance.renderProviderSecondarySalesBPS = uint16(
            renderProviderSecondarySalesBPS
        );

        _nextProjectId = uint248(projectId) + 1;

        // assign project's splitter
        // @dev only call after all previous storage updates
        _assignSplitter(projectId);

        emit ProjectUpdated(projectId, FIELD_PROJECT_CREATED);
    }

    /**
     * @notice Forever forbids new projects from being added to this contract.
     */
    function forbidNewProjects() external {
        _onlyAdminACL(this.forbidNewProjects.selector);
        require(!newProjectsForbidden, "Already forbidden");
        _forbidNewProjects();
    }

    /**
     * @notice Updates name of project `_projectId` to be `_projectName`.
     * @param _projectId Project ID.
     * @param _projectName New project name.
     */
    function updateProjectName(
        uint256 _projectId,
        string memory _projectName
    ) external {
        _onlyUnlocked(_projectId);
        _onlyArtistOrAdminACL(_projectId, this.updateProjectName.selector);
        _onlyNonEmptyString(_projectName);
        projects[_projectId].name = _projectName;
        emit ProjectUpdated(_projectId, FIELD_PROJECT_NAME);
    }

    /**
     * @notice Updates artist name for project `_projectId` to be
     * `_projectArtistName`.
     * @dev allows admin to update after project is locked, due to our
     * experiences of artist name changes being requested post-lock.
     * @param _projectId Project ID.
     * @param _projectArtistName New artist name.
     */
    function updateProjectArtistName(
        uint256 _projectId,
        string memory _projectArtistName
    ) external {
        // if unlocked, only artist may update, if locked, only admin may update
        require(
            _projectUnlocked(_projectId)
                ? msg.sender == projectIdToFinancials[_projectId].artistAddress
                : adminACLAllowed(
                    msg.sender,
                    address(this),
                    this.updateProjectArtistName.selector
                ),
            "Only artist, owner when locked"
        );
        _onlyNonEmptyString(_projectArtistName);
        projects[_projectId].artist = _projectArtistName;
        emit ProjectUpdated(_projectId, FIELD_PROJECT_ARTIST_NAME);
    }

    /**
     * @notice Updates artist secondary market royalties for project
     * `_projectId` to be `_secondMarketRoyalty` percent.
     * This deploys a new splitter contract if needed.
     * This DOES NOT include the secondary market royalty percentages collected
     * by the issuing platform; it is only the total percentage of royalties
     * that will be split to artist and additionalSecondaryPayee.
     * @param _projectId Project ID.
     * @param _secondMarketRoyalty Percent of secondary sales revenue that will
     * be split to artist and additionalSecondaryPayee. This must be less than
     * or equal to ARTIST_MAX_SECONDARY_ROYALTY_PERCENTAGE percent.
     */
    function updateProjectSecondaryMarketRoyaltyPercentage(
        uint256 _projectId,
        uint256 _secondMarketRoyalty
    ) external {
        _onlyArtist(_projectId);
        require(
            _secondMarketRoyalty <= ARTIST_MAX_SECONDARY_ROYALTY_PERCENTAGE,
            "Over max percent"
        );
        projectIdToFinancials[_projectId]
            .secondaryMarketRoyaltyPercentage = uint8(_secondMarketRoyalty);

        // assign project's splitter
        // @dev only call after all previous storage updates
        _assignSplitter(_projectId);

        emit ProjectUpdated(
            _projectId,
            FIELD_PROJECT_SECONDARY_MARKET_ROYALTY_PERCENTAGE
        );
    }

    /**
     * @notice Updates platform and render provider secondary market royalty addresses
     * and BPS to the contract-level default values for project `_projectId`.
     * This updates the splitter parameters on the existing splitter for the project.
     * Reverts if called by a non-admin address.
     * @param _projectId Project ID.
     */
    function syncProviderSecondaryForProjectToDefaults(
        uint256 _projectId
    ) external {
        _onlyAdminACL(this.syncProviderSecondaryForProjectToDefaults.selector);
        ProjectFinance storage projectFinance = projectIdToFinancials[
            _projectId
        ];
        // update project finance for project in storage
        projectFinance
            .platformProviderSecondarySalesAddress = platformProviderSecondarySalesAddress;
        projectFinance.platformProviderSecondarySalesBPS = uint16(
            platformProviderSecondarySalesBPS
        );
        projectFinance
            .renderProviderSecondarySalesAddress = renderProviderSecondarySalesAddress;
        projectFinance.renderProviderSecondarySalesBPS = uint16(
            renderProviderSecondarySalesBPS
        );

        // assign project's splitter
        // @dev only call after all previous storage updates
        _assignSplitter(_projectId);
    }

    /**
     * @notice Updates description of project `_projectId`.
     * Only artist may call when unlocked, only admin may call when locked.
     * Note: The BytecodeStorage library is used to store the description to
     * reduce initial upload cost, however, even minor edits will require an
     * expensive, entirely new bytecode storage contract to be deployed instead
     * of relatively cheap updates to already-warm storage slots. This results
     * in an increased gas cost for minor edits to the description after the
     * initial upload, but an overall decrease in gas cost for projects with
     * less than ~3-5 edits (depending on the length of the description).
     * @param _projectId Project ID.
     * @param _projectDescription New project description.
     */
    function updateProjectDescription(
        uint256 _projectId,
        string memory _projectDescription
    ) external {
        // checks
        require(
            _projectUnlocked(_projectId)
                ? msg.sender == projectIdToFinancials[_projectId].artistAddress
                : adminACLAllowed(
                    msg.sender,
                    address(this),
                    this.updateProjectDescription.selector
                ),
            "Only artist, owner when locked"
        );
        // effects
        // store description in contract bytecode, replacing reference address from
        // the old storage description with the newly created one
        projects[_projectId].descriptionAddress = _projectDescription
            .writeToBytecode();
        emit ProjectUpdated(_projectId, FIELD_PROJECT_DESCRIPTION);
    }

    /**
     * @notice Updates website of project `_projectId` to be `_projectWebsite`.
     * @param _projectId Project ID.
     * @param _projectWebsite New project website.
     * @dev It is intentionally allowed for this to be set to the empty string.
     */
    function updateProjectWebsite(
        uint256 _projectId,
        string memory _projectWebsite
    ) external {
        _onlyArtist(_projectId);
        projects[_projectId].website = _projectWebsite;
        emit ProjectUpdated(_projectId, FIELD_PROJECT_WEBSITE);
    }

    /**
     * @notice Updates license for project `_projectId`.
     * @param _projectId Project ID.
     * @param _projectLicense New project license.
     */
    function updateProjectLicense(
        uint256 _projectId,
        string memory _projectLicense
    ) external {
        _onlyUnlocked(_projectId);
        _onlyArtistOrAdminACL(_projectId, this.updateProjectLicense.selector);
        _onlyNonEmptyString(_projectLicense);
        projects[_projectId].license = _projectLicense;
        emit ProjectUpdated(_projectId, FIELD_PROJECT_LICENSE);
    }

    /**
     * @notice Updates maximum invocations for project `_projectId` to
     * `_maxInvocations`. Maximum invocations may only be decreased by the
     * artist, and must be greater than or equal to current invocations.
     * New projects are created with maximum invocations of 1 million by
     * default.
     * @param _projectId Project ID.
     * @param _maxInvocations New maximum invocations.
     */
    function updateProjectMaxInvocations(
        uint256 _projectId,
        uint24 _maxInvocations
    ) external {
        _onlyArtist(_projectId);
        // CHECKS
        Project storage project = projects[_projectId];
        uint256 _invocations = project.invocations;
        require(
            (_maxInvocations < project.maxInvocations),
            "Only maxInvocations decrease"
        );
        require(_maxInvocations >= _invocations, "Only gte invocations");
        // EFFECTS
        project.maxInvocations = _maxInvocations;
        emit ProjectUpdated(_projectId, FIELD_PROJECT_MAX_INVOCATIONS);

        // register completed timestamp if action completed the project
        if (_maxInvocations == _invocations) {
            _completeProject(_projectId);
        }
    }

    /**
     * @notice Adds a script to project `_projectId`.
     * @param _projectId Project to be updated.
     * @param _script Script to be added. Required to be a non-empty string,
     * but no further validation is performed.
     */
    function addProjectScript(
        uint256 _projectId,
        string memory _script
    ) external {
        _onlyUnlocked(_projectId);
        _onlyArtistOrAdminACL(_projectId, this.addProjectScript.selector);
        _onlyNonEmptyString(_script);
        Project storage project = projects[_projectId];
        // store script in contract bytecode
        project.scriptBytecodeAddresses[project.scriptCount] = _script
            .writeToBytecode();
        project.scriptCount = project.scriptCount + 1;
        emit ProjectUpdated(_projectId, FIELD_PROJECT_SCRIPT);
    }

    /**
     * @notice Updates script for project `_projectId` at script ID `_scriptId`.
     * @param _projectId Project to be updated.
     * @param _scriptId Script ID to be updated.
     * @param _script The updated script value. Required to be a non-empty
     *                string, but no further validation is performed.
     */
    function updateProjectScript(
        uint256 _projectId,
        uint256 _scriptId,
        string memory _script
    ) external {
        _onlyUnlocked(_projectId);
        _onlyArtistOrAdminACL(_projectId, this.updateProjectScript.selector);
        _onlyNonEmptyString(_script);
        Project storage project = projects[_projectId];
        require(_scriptId < project.scriptCount, "scriptId out of range");
        // store script in contract bytecode, replacing reference address from
        // the old storage contract with the newly created one
        project.scriptBytecodeAddresses[_scriptId] = _script.writeToBytecode();
        emit ProjectUpdated(_projectId, FIELD_PROJECT_SCRIPT);
    }

    /**
     * @notice Removes last script from project `_projectId`.
     * @param _projectId Project to be updated.
     */
    function removeProjectLastScript(uint256 _projectId) external {
        _onlyUnlocked(_projectId);
        _onlyArtistOrAdminACL(
            _projectId,
            this.removeProjectLastScript.selector
        );
        Project storage project = projects[_projectId];
        require(project.scriptCount > 0, "No scripts to remove");
        // delete reference to old storage contract address
        delete project.scriptBytecodeAddresses[project.scriptCount - 1];
        unchecked {
            project.scriptCount = project.scriptCount - 1;
        }
        emit ProjectUpdated(_projectId, FIELD_PROJECT_SCRIPT);
    }

    /**
     * @notice Updates script type for project `_projectId`.
     * @param _projectId Project to be updated.
     * @param _scriptTypeAndVersion Script type and version e.g. "p5js@1.0.0",
     * as bytes32 encoded string.
     */
    function updateProjectScriptType(
        uint256 _projectId,
        bytes32 _scriptTypeAndVersion
    ) external {
        _onlyUnlocked(_projectId);
        _onlyArtistOrAdminACL(
            _projectId,
            this.updateProjectScriptType.selector
        );
        Project storage project = projects[_projectId];
        // require exactly one @ symbol in _scriptTypeAndVersion
        require(
            _scriptTypeAndVersion.containsExactCharacterQty(
                AT_CHARACTER_CODE,
                uint8(1)
            ),
            "must contain exactly one @"
        );
        project.scriptTypeAndVersion = _scriptTypeAndVersion;
        emit ProjectUpdated(_projectId, FIELD_PROJECT_SCRIPT_TYPE);
    }

    /**
     * @notice Updates project's aspect ratio.
     * @param _projectId Project to be updated.
     * @param _aspectRatio Aspect ratio to be set. Intended to be string in the
     * format of a decimal, e.g. "1" for square, "1.77777778" for 16:9, etc.,
     * allowing for a maximum of 10 digits and one (optional) decimal separator.
     */
    function updateProjectAspectRatio(
        uint256 _projectId,
        string memory _aspectRatio
    ) external {
        _onlyUnlocked(_projectId);
        _onlyArtistOrAdminACL(
            _projectId,
            this.updateProjectAspectRatio.selector
        );
        _onlyNonEmptyString(_aspectRatio);
        // Perform more detailed input validation for aspect ratio.
        bytes memory aspectRatioBytes = bytes(_aspectRatio);
        uint256 bytesLength = aspectRatioBytes.length;
        require(bytesLength <= 11, "Aspect ratio format too long");
        bool hasSeenDecimalSeparator = false;
        bool hasSeenNumber = false;
        for (uint256 i; i < bytesLength; i++) {
            bytes1 character = aspectRatioBytes[i];
            // Allow as many #s as desired.
            if (character >= 0x30 && character <= 0x39) {
                // 9-0
                // We need to ensure there is at least 1 `9-0` occurrence.
                hasSeenNumber = true;
                continue;
            }
            if (character == 0x2E) {
                // .
                // Allow no more than 1 `.` occurrence.
                if (!hasSeenDecimalSeparator) {
                    hasSeenDecimalSeparator = true;
                    continue;
                }
            }
            revert("Improperly formatted aspect ratio");
        }
        require(hasSeenNumber, "Aspect ratio has no numbers");

        projects[_projectId].aspectRatio = _aspectRatio;
        emit ProjectUpdated(_projectId, FIELD_PROJECT_ASPECT_RATIO);
    }

    /**
     * @notice Updates base URI for project `_projectId` to `_newBaseURI`.
     * This is the controlling base URI for all tokens in the project. The
     * contract-level defaultBaseURI is only used when initializing new
     * projects.
     * @param _projectId Project to be updated.
     * @param _newBaseURI New base URI.
     */
    function updateProjectBaseURI(
        uint256 _projectId,
        string memory _newBaseURI
    ) external {
        _onlyArtist(_projectId);
        _onlyNonEmptyString(_newBaseURI);
        projects[_projectId].projectBaseURI = _newBaseURI;
        emit ProjectUpdated(_projectId, FIELD_PROJECT_BASE_URI);
    }

    /**
     * @notice Updates default base URI to `_defaultBaseURI`. The
     * contract-level defaultBaseURI is only used when initializing new
     * projects. Token URIs are determined by their project's `projectBaseURI`.
     * @param _defaultBaseURI New default base URI.
     */
    function updateDefaultBaseURI(string memory _defaultBaseURI) external {
        _onlyAdminACL(this.updateDefaultBaseURI.selector);
        _onlyNonEmptyString(_defaultBaseURI);
        _updateDefaultBaseURI(_defaultBaseURI);
    }

    /**
     * @notice Next project ID to be created on this contract.
     * @return uint256 Next project ID.
     */
    function nextProjectId() external view returns (uint256) {
        return _nextProjectId;
    }

    /**
     * @notice Returns token hash for token ID `_tokenId`. Returns null if hash
     * has not been set.
     * @param _tokenId Token ID to be queried.
     * @return bytes32 Token hash.
     * @dev token hash is the keccak256 hash of the stored hash seed
     */
    function tokenIdToHash(uint256 _tokenId) external view returns (bytes32) {
        bytes12 _hashSeed = _ownersAndHashSeeds[_tokenId].hashSeed;
        if (_hashSeed == 0) {
            return 0;
        }
        return keccak256(abi.encode(_hashSeed));
    }

    /**
     * @notice Returns token hash **seed** for token ID `_tokenId`. Returns
     * null if hash seed has not been set. The hash seed id the bytes12 value
     * which is hashed to produce the token hash.
     * @param _tokenId Token ID to be queried.
     * @return bytes12 Token hash seed.
     * @dev token hash seed is keccak256 hashed to give the token hash
     */
    function tokenIdToHashSeed(
        uint256 _tokenId
    ) external view returns (bytes12) {
        return _ownersAndHashSeeds[_tokenId].hashSeed;
    }

    /**
     * @notice View function returning the render provider portion of
     * primary sales, in percent.
     * @return uint256 The render provider portion of primary sales,
     * in percent.
     */
    function renderProviderPrimarySalesPercentage()
        external
        view
        returns (uint256)
    {
        return _renderProviderPrimarySalesPercentage;
    }

    /**
     * @notice View function returning the platform provider portion of
     * primary sales, in percent.
     * @return uint256 The platform provider portion of primary sales,
     * in percent.
     */
    function platformProviderPrimarySalesPercentage()
        external
        view
        returns (uint256)
    {
        return _platformProviderPrimarySalesPercentage;
    }

    /**
     * @notice View function returning Artist's address for project
     * `_projectId`.
     * @param _projectId Project ID to be queried.
     * @return address Artist's address.
     */
    function projectIdToArtistAddress(
        uint256 _projectId
    ) external view returns (address payable) {
        return projectIdToFinancials[_projectId].artistAddress;
    }

    /**
     * @notice Returns project details for project `_projectId`.
     * @param _projectId Project to be queried.
     * @return projectName Name of project
     * @return artist Artist of project
     * @return description Project description
     * @return website Project website
     * @return license Project license
     * @dev this function was named projectDetails prior to V3 core contract.
     */
    function projectDetails(
        uint256 _projectId
    )
        external
        view
        returns (
            string memory projectName,
            string memory artist,
            string memory description,
            string memory website,
            string memory license
        )
    {
        Project storage project = projects[_projectId];
        projectName = project.name;
        artist = project.artist;
        address projectDescriptionBytecodeAddress = project.descriptionAddress;
        if (projectDescriptionBytecodeAddress == address(0)) {
            description = "";
        } else {
            description = _readFromBytecode(projectDescriptionBytecodeAddress);
        }
        website = project.website;
        license = project.license;
    }

    /**
     * @notice Returns project state data for project `_projectId`.
     * @param _projectId Project to be queried
     * @return invocations Current number of invocations
     * @return maxInvocations Maximum allowed invocations
     * @return active Boolean representing if project is currently active
     * @return paused Boolean representing if project is paused
     * @return completedTimestamp zero if project not complete, otherwise
     * timestamp of project completion.
     * @return locked Boolean representing if project is locked
     * @dev price and currency info are located on minter contracts
     */
    function projectStateData(
        uint256 _projectId
    )
        external
        view
        returns (
            uint256 invocations,
            uint256 maxInvocations,
            bool active,
            bool paused,
            uint256 completedTimestamp,
            bool locked
        )
    {
        Project storage project = projects[_projectId];
        invocations = project.invocations;
        maxInvocations = project.maxInvocations;
        active = project.active;
        paused = project.paused;
        completedTimestamp = project.completedTimestamp;
        locked = !_projectUnlocked(_projectId);
    }

    /**
     * @notice Returns script information for project `_projectId`.
     * @param _projectId Project to be queried.
     * @return scriptTypeAndVersion Project's script type and version
     * (e.g. "p5js(atSymbol)1.0.0")
     * @return aspectRatio Aspect ratio of project (e.g. "1" for square,
     * "1.77777778" for 16:9, etc.)
     * @return scriptCount Count of scripts for project
     */
    function projectScriptDetails(
        uint256 _projectId
    )
        external
        view
        override(IGenArt721CoreContractV3_Base, IDependencyRegistryCompatibleV0)
        returns (
            string memory scriptTypeAndVersion,
            string memory aspectRatio,
            uint256 scriptCount
        )
    {
        Project storage project = projects[_projectId];
        scriptTypeAndVersion = project.scriptTypeAndVersion.toString();
        aspectRatio = project.aspectRatio;
        scriptCount = project.scriptCount;
    }

    /**
     * @notice Returns address with bytecode containing project script for
     * project `_projectId` at script index `_index`.
     */
    function projectScriptBytecodeAddressByIndex(
        uint256 _projectId,
        uint256 _index
    ) external view returns (address) {
        return projects[_projectId].scriptBytecodeAddresses[_index];
    }

    /**
     * @notice Returns script for project `_projectId` at script index `_index`.
     * @param _projectId Project to be queried.
     * @param _index Index of script to be queried.
     */
    function projectScriptByIndex(
        uint256 _projectId,
        uint256 _index
    ) external view returns (string memory) {
        Project storage project = projects[_projectId];
        // If trying to access an out-of-index script, return the empty string.
        if (_index >= project.scriptCount) {
            return "";
        }
        return _readFromBytecode(project.scriptBytecodeAddresses[_index]);
    }

    /**
     * @notice Returns base URI for project `_projectId`.
     * @param _projectId Project to be queried.
     * @return projectBaseURI Base URI for project
     */
    function projectURIInfo(
        uint256 _projectId
    ) external view returns (string memory projectBaseURI) {
        projectBaseURI = projects[_projectId].projectBaseURI;
    }

    /**
     * @notice Backwards-compatible (pre-V3) function returning if `_minter` is
     * minterContract.
     * @param _minter Address to be queried.
     * @return bool Boolean representing if `_minter` is minterContract.
     */
    function isMintWhitelisted(address _minter) external view returns (bool) {
        return (minterContract == _minter);
    }

    /**
     * @notice Gets qty of randomizers in history of all randomizers used by
     * this core contract. If a randomizer is switched away from then back to,
     * it will show up in the history twice.
     * @return randomizerHistoryCount Count of randomizers in history
     */
    function numHistoricalRandomizers() external view returns (uint256) {
        return _historicalRandomizerAddresses.length;
    }

    /**
     * @notice Gets address of randomizer at index `_index` in history of all
     * randomizers used by this core contract. Index is zero-based.
     * @param _index Historical index of randomizer to be queried.
     * @return randomizerAddress Address of randomizer at index `_index`.
     * @dev If a randomizer is switched away from and then switched back to, it
     * will show up in the history twice.
     */
    function getHistoricalRandomizerAt(
        uint256 _index
    ) external view returns (address) {
        require(
            _index < _historicalRandomizerAddresses.length,
            "Index out of bounds"
        );
        return _historicalRandomizerAddresses[_index];
    }

    /**
     * @notice Gets ERC-2981 royalty information for token with ID `_tokenId`
     * and sale price `_salePrice`.
     * @param _tokenId Token ID to be queried for royalty information
     * @param _salePrice the sale price of the NFT asset specified by _tokenId
     * @return receiver address that should be sent the royalty payment
     * @return royaltyAmount the royalty payment amount for `_salePrice
     * @dev reverts if invalid _tokenId
     */
    function royaltyInfo(
        uint256 _tokenId,
        uint256 _salePrice
    ) external view returns (address receiver, uint256 royaltyAmount) {
        _onlyValidTokenId(_tokenId);

        // populate receiver with project's royalty splitter
        // @dev royalty splitter created upon project creation, so will always exist
        // for valid token ID
        uint256 projectId = tokenIdToProjectId(_tokenId);
        ProjectFinance storage projectFinance = projectIdToFinancials[
            projectId
        ];
        receiver = projectFinance.royaltySplitter;

        // populate royaltyAmount with calculated royalty amount
        uint256 totalRoyaltyBPS = 100 *
            projectFinance.secondaryMarketRoyaltyPercentage +
            projectFinance.platformProviderSecondarySalesBPS +
            projectFinance.renderProviderSecondarySalesBPS;
        // @dev totalRoyaltyBPS guaranteed to be <= 10,000,
        require(totalRoyaltyBPS <= 10_000, "Only total BPS <= 10,000");
        // @dev overflow automatically checked in solidity 0.8
        // @dev totalRoyaltyBPS guaranteed to be <= 10_000,
        // so overflow only possible with unreasonably high _salePrice values near uint256 max
        royaltyAmount = (_salePrice * totalRoyaltyBPS) / 10_000;
    }

    /**
     * @notice View function that returns appropriate revenue splits between
     * different render provider, platform provider, Artist, and Artist's
     * additional primary sales payee given a sale price of `_price` on
     * project `_projectId`.
     * This always returns four revenue amounts and four addresses, but if a
     * revenue is zero for either Artist or additional payee, the corresponding
     * address returned will also be null (for gas optimization).
     * Does not account for refund if user overpays for a token (minter should
     * handle a refund of the difference, if appropriate).
     * Some minters may have alternative methods of splitting payments, in
     * which case they should implement their own payment splitting logic.
     * @param _projectId Project ID to be queried.
     * @param _price Sale price of token.
     * @return renderProviderRevenue_ amount of revenue to be sent to the
     * render provider
     * @return renderProviderAddress_ address to send render provider revenue to
     * @return platformProviderRevenue_ amount of revenue to be sent to the
     * platform provider
     * @return platformProviderAddress_ address to send platform provider revenue to
     * @return artistRevenue_ amount of revenue to be sent to Artist
     * @return artistAddress_ address to send Artist revenue to. Will be null
     * if no revenue is due to artist (gas optimization).
     * @return additionalPayeePrimaryRevenue_ amount of revenue to be sent to
     * additional payee for primary sales
     * @return additionalPayeePrimaryAddress_ address to send Artist's
     * additional payee for primary sales revenue to. Will be null if no
     * revenue is due to additional payee for primary sales (gas optimization).
     * @dev this always returns four addresses and four revenues, but if the
     * revenue is zero, the corresponding address will be address(0). It is up
     * to the contract performing the revenue split to handle this
     * appropriately.
     */
    function getPrimaryRevenueSplits(
        uint256 _projectId,
        uint256 _price
    )
        external
        view
        returns (
            uint256 renderProviderRevenue_,
            address payable renderProviderAddress_,
            uint256 platformProviderRevenue_,
            address payable platformProviderAddress_,
            uint256 artistRevenue_,
            address payable artistAddress_,
            uint256 additionalPayeePrimaryRevenue_,
            address payable additionalPayeePrimaryAddress_
        )
    {
        ProjectFinance storage projectFinance = projectIdToFinancials[
            _projectId
        ];
        // calculate revenues – this is a three-way split between the
        // render provider, the platform provider, and the artist, and
        // is safe to perform this given that in the case of loss of
        // precision Solidity will round down.
        uint256 projectFunds = _price;
        renderProviderRevenue_ =
            (_price * uint256(_renderProviderPrimarySalesPercentage)) /
            ONE_HUNDRED;
        // renderProviderRevenue_ percentage is always <=100, so guaranteed to never underflow
        projectFunds -= renderProviderRevenue_;
        platformProviderRevenue_ =
            (_price * uint256(_platformProviderPrimarySalesPercentage)) /
            ONE_HUNDRED;
        // platformProviderRevenue_ percentage is always <=100, so guaranteed to never underflow
        projectFunds -= platformProviderRevenue_;
        additionalPayeePrimaryRevenue_ =
            (projectFunds *
                projectFinance.additionalPayeePrimarySalesPercentage) /
            ONE_HUNDRED;
        // projectIdToAdditionalPayeePrimarySalesPercentage is always
        // <=100, so guaranteed to never underflow
        artistRevenue_ = projectFunds - additionalPayeePrimaryRevenue_;
        // set addresses from storage
        renderProviderAddress_ = renderProviderPrimarySalesAddress;
        platformProviderAddress_ = platformProviderPrimarySalesAddress;
        if (artistRevenue_ > 0) {
            artistAddress_ = projectFinance.artistAddress;
        }
        if (additionalPayeePrimaryRevenue_ > 0) {
            additionalPayeePrimaryAddress_ = projectFinance
                .additionalPayeePrimarySales;
        }
    }

    /**
     * @notice Returns external asset dependency for project `_projectId` at index `_index`.
     * If the dependencyType is ONCHAIN, the `data` field will contain the extrated bytecode data and `cid`
     * will be an empty string. Conversly, for any other dependencyType, the `data` field will be an empty string
     * and the `bytecodeAddress` will point to the zero address.
     */
    function projectExternalAssetDependencyByIndex(
        uint256 _projectId,
        uint256 _index
    ) external view returns (ExternalAssetDependencyWithData memory) {
        return
            V3FlexLib.projectExternalAssetDependencyByIndex({
                _projectId: _projectId,
                _index: _index
            });
    }

    /**
     * @notice Returns external asset dependency count for project `_projectId` at index `_index`.
     */
    function projectExternalAssetDependencyCount(
        uint256 _projectId
    ) external view returns (uint256) {
        return
            V3FlexLib.projectExternalAssetDependencyCount({
                _projectId: _projectId
            });
    }

    /**
     * @notice Returns the preferred IPFS gateway for the platform.
     */
    function preferredIPFSGateway() external view returns (string memory) {
        return V3FlexLib.preferredIPFSGateway();
    }

    /**
     * @notice Returns the preferred Arweave gateway for the platform.
     */
    function preferredArweaveGateway() external view returns (string memory) {
        return V3FlexLib.preferredArweaveGateway();
    }

    /**
     * @notice Backwards-compatible (pre-V3) getter returning contract admin
     * @return address Address of contract admin (same as owner)
     */
    function admin() external view returns (address) {
        return owner();
    }

    /**
     * @notice Gets the project ID for a given `_tokenId`.
     * @param _tokenId Token ID to be queried.
     * @return _projectId Project ID for given `_tokenId`.
     */
    function tokenIdToProjectId(
        uint256 _tokenId
    ) public pure returns (uint256 _projectId) {
        return _tokenId / ONE_MILLION;
    }

    /**
     * @notice Convenience function that returns whether `_sender` is allowed
     * to call function with selector `_selector` on contract `_contract`, as
     * determined by this contract's current Admin ACL contract. Expected use
     * cases include minter contracts checking if caller is allowed to call
     * admin-gated functions on minter contracts.
     * @param _sender Address of the sender calling function with selector
     * `_selector` on contract `_contract`.
     * @param _contract Address of the contract being called by `_sender`.
     * @param _selector Function selector of the function being called by
     * `_sender`.
     * @return bool Whether `_sender` is allowed to call function with selector
     * `_selector` on contract `_contract`.
     * @dev assumes the Admin ACL contract is the owner of this contract, which
     * is expected to always be true.
     * @dev adminACLContract is expected to either be null address (if owner
     * has renounced ownership), or conform to IAdminACLV0 interface. Check for
     * null address first to avoid revert when admin has renounced ownership.
     */
    function adminACLAllowed(
        address _sender,
        address _contract,
        bytes4 _selector
    ) public returns (bool) {
        return
            owner() != address(0) &&
            adminACLContract.allowed(_sender, _contract, _selector);
    }

    /**
     * @notice Returns contract owner. Set to deployer's address by default on
     * contract deployment.
     * @return address Address of contract owner.
     * @dev ref: https://docs.openzeppelin.com/contracts/4.x/api/access#Ownable
     * @dev owner role was called `admin` prior to V3 core contract
     */
    function owner()
        public
        view
        override(Ownable, IGenArt721CoreContractV3_Base)
        returns (address)
    {
        return Ownable.owner();
    }

    /**
     * @notice Gets token URI for token ID `_tokenId`.
     * @param _tokenId Token ID to be queried.
     * @return string URI of token ID `_tokenId`.
     * @dev token URIs are the concatenation of the project base URI and the
     * token ID.
     */
    function tokenURI(
        uint256 _tokenId
    ) public view override returns (string memory) {
        _onlyValidTokenId(_tokenId);
        string memory _projectBaseURI = projects[tokenIdToProjectId(_tokenId)]
            .projectBaseURI;
        return string.concat(_projectBaseURI, toString(_tokenId));
    }

    /**
     * @dev See {IERC165-supportsInterface}.
     */
    function supportsInterface(
        bytes4 interfaceId
    )
        public
        view
        virtual
        override(ERC721_PackedHashSeed, IERC165)
        returns (bool)
    {
        return
            interfaceId == _INTERFACE_ID_ERC2981 ||
            super.supportsInterface(interfaceId);
    }

    /**
     * @notice Forbids new projects from being created
     * @dev only performs operation and emits event if contract is not already
     * forbidding new projects.
     */
    function _forbidNewProjects() internal {
        if (!newProjectsForbidden) {
            newProjectsForbidden = true;
            emit PlatformUpdated(FIELD_NEW_PROJECTS_FORBIDDEN);
        }
    }

    /**
     * @notice Transfers ownership of the contract to a new account (`newOwner`).
     * Internal function without access restriction.
     * @param newOwner New owner.
     * @dev owner role was called `admin` prior to V3 core contract.
     * @dev Overrides and wraps OpenZeppelin's _transferOwnership function to
     * also update adminACLContract for improved introspection.
     */
    function _transferOwnership(address newOwner) internal override {
        Ownable._transferOwnership(newOwner);
        adminACLContract = IAdminACLV0(newOwner);
    }

    /**
     * @notice Updates sales addresses for the platform and render providers to
     * the input parameters.
     * @param _renderProviderPrimarySalesAddress Address of new primary sales
     * payment address.
     * @param _renderProviderSecondarySalesAddress Address of new secondary sales
     * payment address.
     * @param _platformProviderPrimarySalesAddress Address of new primary sales
     * payment address.
     * @param _platformProviderSecondarySalesAddress Address of new secondary sales
     * payment address.
     * @dev Note that this method does not check that the input address is
     * not `address(0)`, as it is expected that callers of this method should
     * perform input validation where applicable.
     */
    function _updateProviderSalesAddresses(
        address _renderProviderPrimarySalesAddress,
        address _renderProviderSecondarySalesAddress,
        address _platformProviderPrimarySalesAddress,
        address _platformProviderSecondarySalesAddress
    ) internal {
        platformProviderPrimarySalesAddress = payable(
            _platformProviderPrimarySalesAddress
        );
        platformProviderSecondarySalesAddress = payable(
            _platformProviderSecondarySalesAddress
        );
        renderProviderPrimarySalesAddress = payable(
            _renderProviderPrimarySalesAddress
        );
        renderProviderSecondarySalesAddress = payable(
            _renderProviderSecondarySalesAddress
        );
        emit PlatformUpdated(FIELD_PROVIDER_SALES_ADDRESSES);
    }

    /**
     * @notice Updates randomizer address to `_randomizerAddress`.
     * @param _randomizerAddress New randomizer address.
     * @dev Note that this method does not check that the input address is
     * not `address(0)`, as it is expected that callers of this method should
     * perform input validation where applicable.
     */
    function _updateRandomizerAddress(address _randomizerAddress) internal {
        randomizerContract = IRandomizer_V3CoreBase(_randomizerAddress);
        // populate historical randomizer array
        _historicalRandomizerAddresses.push(_randomizerAddress);
        emit PlatformUpdated(FIELD_RANDOMIZER_ADDRESS);
    }

    /**
     * @notice Updates split provider address to `_splitProviderAddress`.
     * Reverts if the input address does not broadcast ERC165 support the
     * getOrCreateSplitter function defined in ISplitProviderV0.
     * @param _splitProviderAddress New split provider address.
     * @dev Note that this method does not check that the input address is
     * not `address(0)`, as it is expected that callers of this method should
     * perform input validation where applicable.
     */
    function _updateSplitProvider(address _splitProviderAddress) internal {
        // require new split provider broadcast ERC165 support of
        // getOrCreateSplitter function as defined in ISplitProviderV0
        require(
            IERC165(_splitProviderAddress).supportsInterface(
                ISplitProviderV0.getOrCreateSplitter.selector
            ),
            "Invalid split provider"
        );
        splitProvider = ISplitProviderV0(_splitProviderAddress);
        emit PlatformUpdated(FIELD_SPLIT_PROVIDER);
    }

    /**
     * @notice internal function to update a splitter contract for a project,
     * based on the project's financials in this contract's storage.
     * @dev Warning: this function uses storage reads to get the project's
     * financials, so ensure storage has been updated before calling this
     * @dev This function includes a trusted interaction that is entrusted to
     * not reenter this contract.
     * @param projectId Project ID to be updated.
     */
    function _assignSplitter(uint256 projectId) private {
        ProjectFinance storage projectFinance = projectIdToFinancials[
            projectId
        ];
        // assign project's royalty splitter
        // @dev loads values from storage, so need to ensure storage has been updated
        address royaltySplitter = splitProvider.getOrCreateSplitter(
            ISplitProviderV0.SplitInputs({
                platformProviderSecondarySalesAddress: projectFinance
                    .platformProviderSecondarySalesAddress,
                platformProviderSecondarySalesBPS: projectFinance
                    .platformProviderSecondarySalesBPS,
                renderProviderSecondarySalesAddress: projectFinance
                    .renderProviderSecondarySalesAddress,
                renderProviderSecondarySalesBPS: projectFinance
                    .renderProviderSecondarySalesBPS,
                artistTotalRoyaltyPercentage: projectFinance
                    .secondaryMarketRoyaltyPercentage,
                artist: projectFinance.artistAddress,
                additionalPayee: projectFinance.additionalPayeeSecondarySales,
                additionalPayeePercentage: projectFinance
                    .additionalPayeeSecondarySalesPercentage
            })
        );

        projectFinance.royaltySplitter = royaltySplitter;

        emit ProjectRoyaltySplitterUpdated({
            projectId: projectId,
            royaltySplitter: royaltySplitter
        });
    }

    /**
     * @notice Updates default base URI to `_defaultBaseURI`.
     * When new projects are added, their `projectBaseURI` is automatically
     * initialized to `_defaultBaseURI`.
     * @param _defaultBaseURI New default base URI.
     * @dev Note that this method does not check that the input string is not
     * the empty string, as it is expected that callers of this method should
     * perform input validation where applicable.
     */
    function _updateDefaultBaseURI(string memory _defaultBaseURI) internal {
        defaultBaseURI = _defaultBaseURI;
        emit PlatformUpdated(FIELD_DEFAULT_BASE_URI);
    }

    /**
     * @notice Internal function to complete a project.
     * @param _projectId Project ID to be completed.
     */
    function _completeProject(uint256 _projectId) internal {
        projects[_projectId].completedTimestamp = uint64(block.timestamp);
        emit ProjectUpdated(_projectId, FIELD_PROJECT_COMPLETED);
    }

    /**
     * @notice Internal function that returns whether a project is unlocked.
     * Projects automatically lock four weeks after they are completed.
     * Projects are considered completed when they have been invoked the
     * maximum number of times.
     * @param _projectId Project ID to be queried.
     * @return bool true if project is unlocked, false otherwise.
     * @dev This also enforces that the `_projectId` passed in is valid.
     */
    function _projectUnlocked(uint256 _projectId) internal view returns (bool) {
        _onlyValidProjectId(_projectId);

        uint256 projectCompletedTimestamp = projects[_projectId]
            .completedTimestamp;
        bool projectOpen = projectCompletedTimestamp == 0;
        return
            projectOpen ||
            (block.timestamp - projectCompletedTimestamp <
                FOUR_WEEKS_IN_SECONDS);
    }

    /**
     * Helper for calling `BytecodeStorageReader` external library reader method,
     * added for bytecode size reduction purposes.
     */
    function _readFromBytecode(
        address _address
    ) internal view returns (string memory) {
        return BytecodeStorageReader.readFromBytecode(_address);
    }

    // strings library from OpenZeppelin, modified for no constants

    bytes16 private _HEX_SYMBOLS = "0123456789abcdef";
    uint8 private _ADDRESS_LENGTH = 20;

    /**
     * @dev Converts a `uint256` to its ASCII `string` decimal representation.
     */
    function toString(uint256 value) internal pure returns (string memory) {
        // Inspired by OraclizeAPI's implementation - MIT licence
        // https://github.com/oraclize/ethereum-api/blob/b42146b063c7d6ee1358846c198246239e9360e8/oraclizeAPI_0.4.25.sol

        if (value == 0) {
            return "0";
        }
        uint256 temp = value;
        uint256 digits;
        while (temp != 0) {
            digits++;
            temp /= 10;
        }
        bytes memory buffer = new bytes(digits);
        while (value != 0) {
            digits -= 1;
            buffer[digits] = bytes1(uint8(48 + uint256(value % 10)));
            value /= 10;
        }
        return string(buffer);
    }

    /**
     * @dev Converts a `uint256` to its ASCII `string` hexadecimal representation with fixed length.
     */
    function toHexString(
        uint256 value,
        uint256 length
    ) internal view returns (string memory) {
        bytes memory buffer = new bytes(2 * length + 2);
        buffer[0] = "0";
        buffer[1] = "x";
        for (uint256 i = 2 * length + 1; i > 1; --i) {
            buffer[i] = _HEX_SYMBOLS[value & 0xf];
            value >>= 4;
        }
        require(value == 0, "hex length insufficient");
        return string(buffer);
    }

    /**
     * @dev Converts an `address` with fixed length of 20 bytes to its not checksummed ASCII `string` hexadecimal representation.
     */
    function toHexString(address addr) internal view returns (string memory) {
        return toHexString(uint256(uint160(addr)), _ADDRESS_LENGTH);
    }
}<|MERGE_RESOLUTION|>--- conflicted
+++ resolved
@@ -139,11 +139,8 @@
     bytes32 constant FIELD_NEW_PROJECTS_FORBIDDEN = "newProjectsForbidden";
     bytes32 constant FIELD_DEFAULT_BASE_URI = "defaultBaseURI";
     bytes32 constant FIELD_RANDOMIZER_ADDRESS = "randomizerAddress";
-<<<<<<< HEAD
     bytes32 constant FIELD_SPLIT_PROVIDER = "splitProvider";
-=======
     bytes32 constant FIELD_NEXT_CORE_CONTRACT = "nextCoreContract";
->>>>>>> 55a64b67
     bytes32 constant FIELD_ARTBLOCKS_DEPENDENCY_REGISTRY_ADDRESS =
         "dependencyRegistryAddress";
     bytes32 constant FIELD_PROVIDER_SALES_ADDRESSES = "providerSalesAddresses";
