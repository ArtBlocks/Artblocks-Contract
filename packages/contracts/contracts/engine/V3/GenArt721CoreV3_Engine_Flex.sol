--- conflicted
+++ resolved
@@ -202,10 +202,6 @@
 
     mapping(uint256 => Project) projects;
 
-<<<<<<< HEAD
-    string public preferredIPFSGateway;
-    string public preferredArweaveGateway;
-
     // /**
     //  * @notice Returns all project finance information for project `_projectId`.
     //  * @dev use public mapping due to bytecode size optimization (saves ~0.2 mb)
@@ -213,22 +209,6 @@
     //  * @return projectFinance ProjectFinance struct for project `_projectId`
     //  */
     mapping(uint256 _projectId => ProjectFinance) public projectIdToFinancials;
-=======
-    /// packed struct containing project financial information
-    struct ProjectFinance {
-        address payable additionalPayeePrimarySales;
-        // packed uint: max of 95, max uint8 = 255
-        uint8 secondaryMarketRoyaltyPercentage;
-        address payable additionalPayeeSecondarySales;
-        // packed uint: max of 100, max uint8 = 255
-        uint8 additionalPayeeSecondarySalesPercentage;
-        address payable artistAddress;
-        // packed uint: max of 100, max uint8 = 255
-        uint8 additionalPayeePrimarySalesPercentage;
-    }
-    // Project financials mapping
-    mapping(uint256 => ProjectFinance) projectIdToFinancials;
->>>>>>> 825069d0
 
     /// hash of artist's proposed payment updates to be approved by admin
     mapping(uint256 => bytes32) public proposedArtistAddressesAndSplitsHash;
@@ -284,11 +264,7 @@
     bool public immutable autoApproveArtistSplitProposals;
 
     /// version & type of this core contract
-<<<<<<< HEAD
     bytes32 constant CORE_VERSION = "v3.2.5";
-=======
-    bytes32 constant CORE_VERSION = "v3.1.7";
->>>>>>> 825069d0
 
     function coreVersion() external pure returns (string memory) {
         return CORE_VERSION.toString();
@@ -303,7 +279,6 @@
     /// default base URI to initialize all new project projectBaseURI values to
     string public defaultBaseURI;
 
-<<<<<<< HEAD
     // ERC2981 royalty support and default royalty values
     bytes4 private constant _INTERFACE_ID_ERC2981 = 0x2a55205a;
     uint8 private constant _DEFAULT_ARTIST_SECONDARY_ROYALTY_PERCENTAGE = 5;
@@ -311,17 +286,6 @@
     // royalty split provider
     ISplitProviderV0 public splitProvider;
 
-    function _onlyUnlockedProjectExternalAssetDependencies(
-        uint256 _projectId
-    ) internal view {
-        require(
-            !projects[_projectId].externalAssetDependenciesLocked,
-            "External dependencies locked"
-        );
-    }
-
-=======
->>>>>>> 825069d0
     function _onlyNonZeroAddress(address _address) internal pure {
         require(_address != address(0), "Must input non-zero address");
     }
