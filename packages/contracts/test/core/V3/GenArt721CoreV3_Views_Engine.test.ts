--- conflicted
+++ resolved
@@ -1552,19 +1552,13 @@
         await expect(
           config.genArt721Core
             .connect(config.accounts.user)
-<<<<<<< HEAD
-            .royaltyInfo(config.projectZeroTokenZero.toNumber(), SALE_AMOUNT),
-          "Token ID does not exist"
-        );
-=======
-            .getRoyalties(config.projectZeroTokenZero.toNumber())
+            .royaltyInfo(config.projectZeroTokenZero.toNumber(), SALE_AMOUNT)
         )
           .to.be.revertedWithCustomError(
             config.genArt721Core,
             GENART721_ERROR_NAME
           )
           .withArgs(GENART721_ERROR_CODES.TokenDoesNotExist);
->>>>>>> fefb9d06
       });
     });
 
