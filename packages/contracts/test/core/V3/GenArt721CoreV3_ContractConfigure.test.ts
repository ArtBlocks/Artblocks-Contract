--- conflicted
+++ resolved
@@ -94,22 +94,12 @@
       it("does not allow a value > ONE_HUNDRED", async function () {
         // get config from beforeEach
         const config = this.config;
-<<<<<<< HEAD
-        await expectRevert(
-=======
-        await expect(
->>>>>>> e64bfaef
+        await expect(
           config.genArt721Core
             .connect(config.accounts.deployer)
             .updateProviderPrimarySalesPercentages(
               config.maxProviderPrimarySalesPercentage + 1, // renderProviderPrimarySalesPercentage_
               0 // platformProviderPrimarySalesPercentage_
-<<<<<<< HEAD
-            ),
-          "Max sum of ONE_HUNDRED %"
-        );
-        await expectRevert(
-=======
             )
         )
           .to.be.revertedWithCustomError(
@@ -118,17 +108,11 @@
           )
           .withArgs(GENART721_ERROR_CODES.OverMaxSumOfPercentages);
         await expect(
->>>>>>> e64bfaef
           config.genArt721Core
             .connect(config.accounts.deployer)
             .updateProviderPrimarySalesPercentages(
               0, // renderProviderPrimarySalesPercentage_
               config.maxProviderPrimarySalesPercentage + 1 // platformProviderPrimarySalesPercentage_
-<<<<<<< HEAD
-            ),
-          "Max sum of ONE_HUNDRED %"
-        );
-=======
             )
         )
           .to.be.revertedWithCustomError(
@@ -136,7 +120,6 @@
             GENART721_ERROR_NAME
           )
           .withArgs(GENART721_ERROR_CODES.OverMaxSumOfPercentages);
->>>>>>> e64bfaef
       });
 
       it("does allow a value of ONE_HUNDRED", async function () {
@@ -171,22 +154,12 @@
     describe("update{Artblocks,Provider}SecondarySalesBPS", function () {
       it("does not allow a value > 100%", async function () {
         const config = await loadFixture(_beforeEach);
-<<<<<<< HEAD
-        await expectRevert(
-=======
-        await expect(
->>>>>>> e64bfaef
+        await expect(
           config.genArt721Core
             .connect(config.accounts.deployer)
             .updateProviderSecondarySalesBPS(
               10001, // _renderProviderSecondarySalesBPS
               0 // _platformProviderSecondarySalesBPS
-<<<<<<< HEAD
-            ),
-          "Over max sum of BPS"
-        );
-        await expectRevert(
-=======
             )
         )
           .to.be.revertedWithCustomError(
@@ -195,17 +168,11 @@
           )
           .withArgs(GENART721_ERROR_CODES.OverMaxSumOfBPS);
         await expect(
->>>>>>> e64bfaef
           config.genArt721Core
             .connect(config.accounts.deployer)
             .updateProviderSecondarySalesBPS(
               0, // _renderProviderSecondarySalesBPS
               10001 // _platformProviderSecondarySalesBPS
-<<<<<<< HEAD
-            ),
-          "Over max sum of BPS"
-        );
-=======
             )
         )
           .to.be.revertedWithCustomError(
@@ -213,7 +180,6 @@
             GENART721_ERROR_NAME
           )
           .withArgs(GENART721_ERROR_CODES.OverMaxSumOfBPS);
->>>>>>> e64bfaef
       });
 
       it("does allow a value of 2.5%", async function () {
