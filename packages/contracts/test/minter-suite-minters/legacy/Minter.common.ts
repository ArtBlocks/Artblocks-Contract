import { getContractFactory } from "@nomiclabs/hardhat-ethers/types";
import { constants, expectRevert } from "@openzeppelin/test-helpers";
import { expect } from "chai";
import { ethers } from "hardhat";
import { loadFixture } from "@nomicfoundation/hardhat-network-helpers";
import { T_Config, deployWithStorageLibraryAndGet } from "../../util/common";

/**
 * These tests are intended to check common Minter functionality
 * for minters in our minter suite.
 * @dev assumes common BeforeEach to populate accounts, constants, and setup
 */
export const Minter_Common = async (_beforeEach: () => Promise<T_Config>) => {
  describe("constructor", async function () {
    it("returns correct minter type", async function () {
      const config = await loadFixture(_beforeEach);
      const returnedMinterType = await config.minter.minterType();
      expect(returnedMinterType).to.equal(config.targetMinterName);
    });

    it("reverts when given incorrect minter filter and core addresses", async function () {
      const config = await loadFixture(_beforeEach);
      const adminACL = await config.genArt721Core.owner();
      const token2 = await deployWithStorageLibraryAndGet(
        config,
        "GenArt721CoreV3",
<<<<<<< HEAD
        [
          config.name,
          config.symbol,
          config.randomizer.address,
          adminACL,
          0,
          config.splitProvider.address,
          false, // allow artist project activation
        ]
=======
        [config.name, config.symbol, config.randomizer.address, adminACL, 0]
>>>>>>> 2caa1d28
      );

      const minterFilterFactory =
        await ethers.getContractFactory("MinterFilterV1");
      const minterFilter = await minterFilterFactory.deploy(token2.address);
      const minterType = await config.minter.minterType();
      const minterFactory = await ethers.getContractFactory(
        // minterType is a function that returns the minter contract name
        minterType
      );
      // fails when combine new minterFilter with the old token in constructor
      const minterConstructorArgs = [
        config.genArt721Core.address,
        minterFilter.address,
      ];
      if (
        minterType == "MinterMerkleV3" ||
        minterType == "MinterMerkleV4" ||
        minterType == "MinterMerkleV5" ||
        minterType == "MinterHolderV2" ||
        minterType == "MinterHolderV3" ||
        minterType == "MinterHolderV4" ||
        minterType == "MinterPolyptychV0"
      ) {
        minterConstructorArgs.push(config.delegationRegistry.address);
      }
      await expectRevert(
        minterFactory.deploy(...minterConstructorArgs),
        "Illegal contract pairing"
      );
    });
  });

  describe("currency info hooks", async function () {
    const unconfiguredProjectNumber = 99;

    it("reports expected price per token", async function () {
      const config = await loadFixture(_beforeEach);
      // returns zero for unconfigured project price
      const currencyInfo = await config.minter
        .connect(config.accounts.artist)
        .getPriceInfo(unconfiguredProjectNumber);
      expect(currencyInfo.tokenPriceInWei).to.be.equal(0);
    });

    it("reports expected isConfigured", async function () {
      const config = await loadFixture(_beforeEach);
      let currencyInfo = await config.minter
        .connect(config.accounts.artist)
        .getPriceInfo(config.projectZero);
      expect(currencyInfo.isConfigured).to.be.equal(true);
      // false for unconfigured project
      currencyInfo = await config.minter
        .connect(config.accounts.artist)
        .getPriceInfo(unconfiguredProjectNumber);
      expect(currencyInfo.isConfigured).to.be.equal(false);
    });

    it("reports currency as ETH", async function () {
      const config = await loadFixture(_beforeEach);
      const priceInfo = await config.minter
        .connect(config.accounts.artist)
        .getPriceInfo(config.projectZero);
      expect(priceInfo.currencySymbol).to.be.equal("ETH");
    });

    it("reports currency address as null address", async function () {
      const config = await loadFixture(_beforeEach);
      const priceInfo = await config.minter
        .connect(config.accounts.artist)
        .getPriceInfo(config.projectZero);
      expect(priceInfo.currencyAddress).to.be.equal(constants.ZERO_ADDRESS);
    });
  });

  describe("setProjectMaxInvocations", async function () {
    it("allows artist/deployer to call setProjectMaxInvocations", async function () {
      const config = await loadFixture(_beforeEach);
      const minterType = await config.minter.minterType();
      if (!minterType.startsWith("MinterDAExpSettlementV")) {
        // non-MinterSEA minters above v2 do NOT use onlyCoreWhitelisted modifier for setProjectMaxInvocations
        const accountToTestWith =
          !minterType.startsWith("MinterSEA") &&
          (minterType.includes("V0") || minterType.includes("V1"))
            ? config.accounts.deployer
            : config.accounts.artist;
        // minters that don't settle on-chain should support config function
        await config.minter
          .connect(accountToTestWith)
          .setProjectMaxInvocations(config.projectZero);
      } else {
        // default revert message for DAExpSettlementV2+
        let revertMessage = "Not implemented";
        // minters that settle on-chain should not support config function
        if (
          minterType === "MinterDAExpSettlementV0" ||
          minterType === "MinterDAExpSettlementV1"
        ) {
          revertMessage =
            "setProjectMaxInvocations not implemented - updated during every mint";
        }

        await expectRevert(
          config.minter
            .connect(config.accounts.artist)
            .setProjectMaxInvocations(config.projectZero),
          revertMessage
        );
      }
    });

    it("updates local projectMaxInvocations after syncing to core", async function () {
      const config = await loadFixture(_beforeEach);
      const minterType = await config.minter.minterType();
      if (minterType.startsWith("MinterDAExpSettlementV")) {
        console.log(
          "setProjectMaxInvocations not supported for DAExpSettlement minters"
        );
        return;
      }
      // minters above v2 do NOT use onlyCoreWhitelisted modifier for setProjectMaxInvocations
      const accountToTestWith =
        !minterType.startsWith("MinterSEA") &&
        (minterType.includes("V0") || minterType.includes("V1"))
          ? config.accounts.deployer
          : config.accounts.artist;
      // update max invocations to 1 on the core
      await config.genArt721Core
        .connect(config.accounts.artist)
        .updateProjectMaxInvocations(config.projectZero, 2);
      // sync max invocations on minter
      await config.minter
        .connect(accountToTestWith)
        .setProjectMaxInvocations(config.projectZero);
      // expect max invocations to be 2 on the minter
      expect(
        await config.minter.projectMaxInvocations(config.projectZero)
      ).to.be.equal(2);
    });
  });
};<|MERGE_RESOLUTION|>--- conflicted
+++ resolved
@@ -24,19 +24,7 @@
       const token2 = await deployWithStorageLibraryAndGet(
         config,
         "GenArt721CoreV3",
-<<<<<<< HEAD
-        [
-          config.name,
-          config.symbol,
-          config.randomizer.address,
-          adminACL,
-          0,
-          config.splitProvider.address,
-          false, // allow artist project activation
-        ]
-=======
         [config.name, config.symbol, config.randomizer.address, adminACL, 0]
->>>>>>> 2caa1d28
       );
 
       const minterFilterFactory =
