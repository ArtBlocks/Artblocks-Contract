import { loadFixture } from "@nomicfoundation/hardhat-network-helpers";
import { setupConfigWitMinterFilterV2Suite } from "../../../util/fixtures";
import {
  deployAndGet,
  deployCore,
  safeAddProject,
  deployAndGetPBAB,
} from "../../../util/common";
import { SetPrice_Common_Configure } from "../common.configure";
import { ethers } from "hardhat";
import { revertMessages } from "../../constants";
import { expect } from "chai";
import { expectRevert } from "@openzeppelin/test-helpers";
import { Logger } from "@ethersproject/logger";
// hide nuisance logs about event overloading
Logger.setLogLevel(Logger.levels.ERROR);

const TARGET_MINTER_NAME = "MinterSetPricePolyptychERC20V5";
const TARGET_MINTER_VERSION = "v5.0.0";

const runForEach = [
  {
    core: "GenArt721CoreV3",
  },
  {
    core: "GenArt721CoreV3_Explorations",
  },
  {
    core: "GenArt721CoreV3_Engine",
  },
  {
    core: "GenArt721CoreV3_Engine_Flex",
  },
];

const FAKE_CURRENCY_ADDRESS = "0xba5bd3d5644f570738eecd5ad9639e6f712dae87";

runForEach.forEach((params) => {
  describe(`${TARGET_MINTER_NAME} Configure w/ core ${params.core}`, async function () {
    async function _beforeEach() {
      // load minter filter V2 fixture
      const config = await loadFixture(setupConfigWitMinterFilterV2Suite);
      // deploy core contract and register on core registry
      ({
        genArt721Core: config.genArt721Core,
        randomizer: config.randomizer,
        adminACL: config.adminACL,
      } = await deployCore(config, params.core, config.coreRegistry));

      config.delegationRegistry = await deployAndGet(
        config,
        "DelegationRegistry",
        []
      );

      // update core's minter as the minter filter
      await config.genArt721Core.updateMinterContract(
        config.minterFilter.address
      );
      config.minter = await deployAndGet(config, TARGET_MINTER_NAME, [
        config.minterFilter.address,
        config.delegationRegistry.address,
      ]);

      await config.minterFilter
        .connect(config.accounts.deployer)
        .approveMinterGlobally(config.minter.address);

      config.higherPricePerTokenInWei = config.pricePerTokenInWei.add(
        ethers.utils.parseEther("0.1")
      );

      // Project setup
      await safeAddProject(
        config.genArt721Core,
        config.accounts.deployer,
        config.accounts.artist.address
      );
      await safeAddProject(
        config.genArt721Core,
        config.accounts.deployer,
        config.accounts.artist.address
      );
      await safeAddProject(
        config.genArt721Core,
        config.accounts.deployer,
        config.accounts.artist.address
      );

      await config.genArt721Core
        .connect(config.accounts.deployer)
        .toggleProjectIsActive(config.projectZero);
      await config.genArt721Core
        .connect(config.accounts.deployer)
        .toggleProjectIsActive(config.projectOne);

      await config.genArt721Core
        .connect(config.accounts.artist)
        .toggleProjectIsPaused(config.projectZero);
      await config.genArt721Core
        .connect(config.accounts.artist)
        .toggleProjectIsPaused(config.projectOne);

      await config.minterFilter
        .connect(config.accounts.deployer)
        .setMinterForProject(
          config.projectZero,
          config.genArt721Core.address,
          config.minter.address
        );
      await config.minterFilter
        .connect(config.accounts.deployer)
        .setMinterForProject(
          config.projectOne,
          config.genArt721Core.address,
          config.minter.address
        );

      await config.minter
        .connect(config.accounts.artist)
        .updatePricePerTokenInWei(
          config.projectOne,
          config.genArt721Core.address,
          config.pricePerTokenInWei
        );

      await config.genArt721Core
        .connect(config.accounts.artist)
        .updateProjectMaxInvocations(config.projectZero, 15);
      await config.genArt721Core
        .connect(config.accounts.artist)
        .updateProjectMaxInvocations(config.projectOne, 15);

      // mint a token on project zero to be used as test "holder" token
      config.minterSetPrice = await deployAndGet(config, "MinterSetPriceV5", [
        config.minterFilter.address,
      ]);
      await config.minterFilter
        .connect(config.accounts.deployer)
        .approveMinterGlobally(config.minterSetPrice.address);

      await config.minterFilter
        .connect(config.accounts.deployer)
        .setMinterForProject(
          config.projectZero,
          config.genArt721Core.address,
          config.minterSetPrice.address
        );
      await config.minterSetPrice
        .connect(config.accounts.artist)
        .updatePricePerTokenInWei(
          config.projectZero,
          config.genArt721Core.address,
          config.pricePerTokenInWei
        );
      await config.minterSetPrice
        .connect(config.accounts.artist)
        .purchase(config.projectZero, config.genArt721Core.address, {
          value: config.pricePerTokenInWei,
        });
      // switch config.projectZero back to tested minter
      await config.minterFilter
        .connect(config.accounts.deployer)
        .setMinterForProject(
          config.projectZero,
          config.genArt721Core.address,
          config.minter.address
        );

      await config.minter
        .connect(config.accounts.artist)
        .allowHoldersOfProjects(
          config.projectZero,
          config.genArt721Core.address,
          [config.genArt721Core.address],
          [config.projectZero]
        );

      // set randomizer's hash seed setter contract
      await config.randomizer
        .connect(config.accounts.artist)
        .setHashSeedSetterContract(
          config.genArt721Core.address,
          config.projectZero,
          config.minter.address
        );
      // toggle project zero to be polyptych
      await config.randomizer
        .connect(config.accounts.artist)
        .toggleProjectUseAssignedHashSeed(
          config.genArt721Core.address,
          config.projectZero
        );

      // deploy ERC20 token, sending 100e18 tokens to artist
      const ERC20Factory = await ethers.getContractFactory("ERC20Mock");
      config.ERC20 = await ERC20Factory.connect(config.accounts.artist).deploy(
        ethers.utils.parseEther("100")
      );
      // artist approve the minter for effectively infinite tokens to simplify tests
      await config.ERC20.connect(config.accounts.artist).approve(
        config.minter.address,
        ethers.utils.parseEther("100")
      );

      // update currency for project zero
      await config.minter
        .connect(config.accounts.artist)
        .updateProjectCurrencyInfo(
          config.projectZero,
          config.genArt721Core.address,
          "ERC20",
          config.ERC20.address
        );

      return config;
    }

    describe("Common Set Price Minter Configure Tests", async function () {
      await SetPrice_Common_Configure(_beforeEach);
    });

    describe("updatePricePerTokenInWei", async function () {
      it("enforces price update", async function () {
        const config = await loadFixture(_beforeEach);
        // artist increases price
        await config.minter
          .connect(config.accounts.artist)
          .updatePricePerTokenInWei(
            config.projectZero,
            config.genArt721Core.address,
            config.higherPricePerTokenInWei
          );

        // approve lower price of ERC20 tokens
        await config.ERC20.connect(config.accounts.artist).approve(
          config.minter.address,
          config.pricePerTokenInWei
        );
        // cannot purchase token at lower price
        await expectRevert(
          config.minter
            .connect(config.accounts.artist)
<<<<<<< HEAD
            ["purchase(uint256,address,address,uint256,uint256,address)"](
=======
            ["purchase(uint256,address,uint256,address,uint256)"](
>>>>>>> d03b3e00
              config.projectZero,
              config.genArt721Core.address,
              config.pricePerTokenInWei,
              config.genArt721Core.address,
<<<<<<< HEAD
              config.projectZeroTokenZero.toNumber(),
              config.pricePerTokenInWei,
              config.ERC20.address
=======
              config.projectZeroTokenZero.toNumber()
>>>>>>> d03b3e00
            ),
          revertMessages.mustSendCorrectAmount
        );

        // even if correct price is sent, need to approve higher allowance of ERC20 tokens
        await expectRevert(
          config.minter
            .connect(config.accounts.artist)
<<<<<<< HEAD
            ["purchase(uint256,address,address,uint256,uint256,address)"](
=======
            ["purchase(uint256,address,uint256,address,uint256)"](
>>>>>>> d03b3e00
              config.projectZero,
              config.genArt721Core.address,
              config.higherPricePerTokenInWei,
              config.genArt721Core.address,
<<<<<<< HEAD
              config.projectZeroTokenZero.toNumber(),
              config.higherPricePerTokenInWei,
              config.ERC20.address
=======
              config.projectZeroTokenZero.toNumber()
>>>>>>> d03b3e00
            ),
          revertMessages.needMoreAllowance
        );

        // can purchase token at higher price, after approval
        await config.ERC20.connect(config.accounts.artist).approve(
          config.minter.address,
          config.higherPricePerTokenInWei
        );
        await config.minter
          .connect(config.accounts.artist)
<<<<<<< HEAD
          ["purchase(uint256,address,address,uint256,uint256,address)"](
=======
          ["purchase(uint256,address,uint256,address,uint256)"](
>>>>>>> d03b3e00
            config.projectZero,
            config.genArt721Core.address,
            config.higherPricePerTokenInWei,
            config.genArt721Core.address,
<<<<<<< HEAD
            config.projectZeroTokenZero.toNumber(),
            config.higherPricePerTokenInWei,
            config.ERC20.address
=======
            config.projectZeroTokenZero.toNumber()
>>>>>>> d03b3e00
          );
      });

      it("enforces price update only on desired project", async function () {
        const config = await loadFixture(_beforeEach);
        // artist sets price of project zero
        await config.minter
          .connect(config.accounts.artist)
          .updatePricePerTokenInWei(
            config.projectZero,
            config.genArt721Core.address,
            config.pricePerTokenInWei
          );

        // artist increases price of project one, configure polyptych
        await config.minter
          .connect(config.accounts.artist)
          .updatePricePerTokenInWei(
            config.projectOne,
            config.genArt721Core.address,
            config.higherPricePerTokenInWei
          );
        await config.minter
          .connect(config.accounts.artist)
          .allowHoldersOfProjects(
            config.projectOne,
            config.genArt721Core.address,
            [config.genArt721Core.address],
            [config.projectZero]
          );
        await config.minter
          .connect(config.accounts.artist)
          .updateProjectCurrencyInfo(
            config.projectOne,
            config.genArt721Core.address,
            "ERC20",
            config.ERC20.address
          );
        await config.randomizer
          .connect(config.accounts.artist)
          .setHashSeedSetterContract(
            config.genArt721Core.address,
            config.projectOne,
            config.minter.address
          );
        await config.randomizer
          .connect(config.accounts.artist)
          .toggleProjectUseAssignedHashSeed(
            config.genArt721Core.address,
            config.projectOne
          );
        // cannot purchase project one token at lower price
        await config.ERC20.connect(config.accounts.artist).approve(
          config.minter.address,
          config.pricePerTokenInWei
        );
        await expectRevert(
          config.minter
            .connect(config.accounts.artist)
<<<<<<< HEAD
            ["purchase(uint256,address,address,uint256,uint256,address)"](
=======
            ["purchase(uint256,address,uint256,address,uint256)"](
>>>>>>> d03b3e00
              config.projectOne,
              config.genArt721Core.address,
              config.pricePerTokenInWei,
              config.genArt721Core.address,
<<<<<<< HEAD
              config.projectZeroTokenZero.toNumber(),
              config.pricePerTokenInWei,
              config.ERC20.address
=======
              config.projectZeroTokenZero.toNumber()
>>>>>>> d03b3e00
            ),
          revertMessages.mustSendCorrectAmount
        );
        // can purchase project two token at lower price
        await config.minter
          .connect(config.accounts.artist)
<<<<<<< HEAD
          ["purchase(uint256,address,address,uint256,uint256,address)"](
=======
          ["purchase(uint256,address,uint256,address,uint256)"](
>>>>>>> d03b3e00
            config.projectZero,
            config.genArt721Core.address,
            config.pricePerTokenInWei,
            config.genArt721Core.address,
<<<<<<< HEAD
            config.projectZeroTokenZero.toNumber(),
            config.pricePerTokenInWei,
            config.ERC20.address
=======
            config.projectZeroTokenZero.toNumber()
>>>>>>> d03b3e00
          );
      });
    });
    describe("purchase", async function () {
      it("requires price sent to be greater than or equal to the minting price", async function () {
        const config = await loadFixture(_beforeEach);
        await config.minter
          .connect(config.accounts.artist)
          .updatePricePerTokenInWei(
            config.projectZero,
            config.genArt721Core.address,
            config.pricePerTokenInWei
          );

        // user approves minter to spend an amount of mint price
        await config.ERC20.connect(config.accounts.artist).approve(
          config.minter.address,
          config.pricePerTokenInWei
        );

        // user can purchase token for mint price
        await config.minter
          .connect(config.accounts.artist)
<<<<<<< HEAD
          ["purchase(uint256,address,address,uint256,uint256,address)"](
=======
          ["purchase(uint256,address,uint256,address,uint256)"](
>>>>>>> d03b3e00
            config.projectZero,
            config.genArt721Core.address,
            config.pricePerTokenInWei,
            config.genArt721Core.address,
<<<<<<< HEAD
            config.projectZeroTokenZero.toNumber(),
            config.pricePerTokenInWei,
            config.ERC20.address
=======
            config.projectZeroTokenZero.toNumber()
>>>>>>> d03b3e00
          );

        // increment polyptych panel
        await config.minter
          .connect(config.accounts.artist)
          .incrementPolyptychProjectPanelId(
            config.projectZero,
            config.genArt721Core.address
          );
        // user can purchase token for price higher than mint
        await config.ERC20.connect(config.accounts.artist).approve(
          config.minter.address,
          config.higherPricePerTokenInWei
        );
        await config.minter
          .connect(config.accounts.artist)
<<<<<<< HEAD
          ["purchase(uint256,address,address,uint256,uint256,address)"](
=======
          ["purchase(uint256,address,uint256,address,uint256)"](
>>>>>>> d03b3e00
            config.projectZero,
            config.genArt721Core.address,
            config.higherPricePerTokenInWei,
            config.genArt721Core.address,
<<<<<<< HEAD
            config.projectZeroTokenZero.toNumber(),
            config.higherPricePerTokenInWei,
            config.ERC20.address
          );
      });
      it("requires the currency to match the configured currency on the project", async function () {
        const config = await loadFixture(_beforeEach);
        await config.minter
          .connect(config.accounts.artist)
          .updatePricePerTokenInWei(
            config.projectZero,
            config.genArt721Core.address,
            config.pricePerTokenInWei
          );

        // update currency for project zero
        await config.minter
          .connect(config.accounts.artist)
          .updateProjectCurrencyInfo(
            config.projectZero,
            config.genArt721Core.address,
            "ERC20",
            config.ERC20.address
          );
        // user approves minter to spend an amount of mint price
        await config.ERC20.connect(config.accounts.artist).approve(
          config.minter.address,
          config.pricePerTokenInWei
        );

        // user can not purchase token if currency addresses do not match
        await expectRevert(
          config.minter
            .connect(config.accounts.artist)
            ["purchase(uint256,address,address,uint256,uint256,address)"](
              config.projectZero,
              config.genArt721Core.address,
              config.genArt721Core.address,
              config.projectZeroTokenZero.toNumber(),
              config.pricePerTokenInWei,
              FAKE_CURRENCY_ADDRESS
            ),
          revertMessages.currencyAddressMatch
        );

        // user can purchase token if currency address and symbol match
        await config.minter
          .connect(config.accounts.artist)
          ["purchase(uint256,address,address,uint256,uint256,address)"](
            config.projectZero,
            config.genArt721Core.address,
            config.genArt721Core.address,
            config.projectZeroTokenZero.toNumber(),
            config.pricePerTokenInWei,
            config.ERC20.address
=======
            config.projectZeroTokenZero.toNumber()
>>>>>>> d03b3e00
          );
      });
    });

    describe("syncProjectMaxInvocationsToCore", async function () {
      it("resets maxHasBeenInvoked after it's been set to true locally and then max project invocations is synced from the core contract", async function () {
        const config = await loadFixture(_beforeEach);
        // artist sets price of project zero
        await config.minter
          .connect(config.accounts.artist)
          .updatePricePerTokenInWei(
            config.projectZero,
            config.genArt721Core.address,
            config.pricePerTokenInWei
          );
        // reduce local maxInvocations to 2 on minter
        await config.minter
          .connect(config.accounts.artist)
          .manuallyLimitProjectMaxInvocations(
            config.projectZero,
            config.genArt721Core.address,
            2
          );
        const maxInvocationsProjectConfig = await config.minter
          .connect(config.accounts.artist)
          .maxInvocationsProjectConfig(
            config.projectZero,
            config.genArt721Core.address
          );
        expect(maxInvocationsProjectConfig.maxInvocations).to.equal(2);

        // mint a token
        await config.minter
          .connect(config.accounts.artist)
<<<<<<< HEAD
          ["purchase(uint256,address,address,uint256,uint256,address)"](
=======
          ["purchase(uint256,address,uint256,address,uint256)"](
>>>>>>> d03b3e00
            config.projectZero,
            config.genArt721Core.address,
            config.pricePerTokenInWei,
            config.genArt721Core.address,
<<<<<<< HEAD
            config.projectZeroTokenZero.toNumber(),
            config.pricePerTokenInWei,
            config.ERC20.address
=======
            config.projectZeroTokenZero.toNumber()
>>>>>>> d03b3e00
          );

        // expect projectMaxHasBeenInvoked to be true
        const hasMaxBeenInvoked = await config.minter.projectMaxHasBeenInvoked(
          config.projectZero,
          config.genArt721Core.address
        );
        expect(hasMaxBeenInvoked).to.be.true;

        // sync max invocations from core to minter
        await config.minter
          .connect(config.accounts.artist)
          .syncProjectMaxInvocationsToCore(
            config.projectZero,
            config.genArt721Core.address
          );

        // expect projectMaxHasBeenInvoked to now be false
        const hasMaxBeenInvoked2 = await config.minter.projectMaxHasBeenInvoked(
          config.projectZero,
          config.genArt721Core.address
        );
        expect(hasMaxBeenInvoked2).to.be.false;

        // expect maxInvocations on the minter to be 15
        const syncedMaxInvocationsProjectConfig = await config.minter
          .connect(config.accounts.artist)
          .maxInvocationsProjectConfig(
            config.projectZero,
            config.genArt721Core.address
          );
        expect(syncedMaxInvocationsProjectConfig.maxInvocations).to.equal(15);
      });
    });

    describe("manuallyLimitProjectMaxInvocations", async function () {
      it("appropriately sets maxHasBeenInvoked after calling manuallyLimitProjectMaxInvocations", async function () {
        const config = await loadFixture(_beforeEach);
        // artist sets price of project zero
        await config.minter
          .connect(config.accounts.artist)
          .updatePricePerTokenInWei(
            config.projectZero,
            config.genArt721Core.address,
            config.pricePerTokenInWei
          );
        // reduce local maxInvocations to 2 on minter
        await config.minter
          .connect(config.accounts.artist)
          .manuallyLimitProjectMaxInvocations(
            config.projectZero,
            config.genArt721Core.address,
            2
          );
        const localMaxInvocations = await config.minter
          .connect(config.accounts.artist)
          .maxInvocationsProjectConfig(
            config.projectZero,
            config.genArt721Core.address
          );
        expect(localMaxInvocations.maxInvocations).to.equal(2);

        // mint a token
        await config.minter
          .connect(config.accounts.artist)
<<<<<<< HEAD
          ["purchase(uint256,address,address,uint256,uint256,address)"](
=======
          ["purchase(uint256,address,uint256,address,uint256)"](
>>>>>>> d03b3e00
            config.projectZero,
            config.genArt721Core.address,
            config.pricePerTokenInWei,
            config.genArt721Core.address,
<<<<<<< HEAD
            config.projectZeroTokenZero.toNumber(),
            config.pricePerTokenInWei,
            config.ERC20.address
=======
            config.projectZeroTokenZero.toNumber()
>>>>>>> d03b3e00
          );

        // expect projectMaxHasBeenInvoked to be true
        const hasMaxBeenInvoked = await config.minter.projectMaxHasBeenInvoked(
          config.projectZero,
          config.genArt721Core.address
        );
        expect(hasMaxBeenInvoked).to.be.true;

        // increase invocations on the minter
        await config.minter
          .connect(config.accounts.artist)
          .manuallyLimitProjectMaxInvocations(
            config.projectZero,
            config.genArt721Core.address,
            3
          );

        // expect maxInvocations on the minter to be 3
        const localMaxInvocations2 = await config.minter
          .connect(config.accounts.artist)
          .maxInvocationsProjectConfig(
            config.projectZero,
            config.genArt721Core.address
          );
        expect(localMaxInvocations2.maxInvocations).to.equal(3);

        // expect projectMaxHasBeenInvoked to now be false
        const hasMaxBeenInvoked2 = await config.minter.projectMaxHasBeenInvoked(
          config.projectZero,
          config.genArt721Core.address
        );
        expect(hasMaxBeenInvoked2).to.be.false;

        // reduce invocations on the minter
        await config.minter
          .connect(config.accounts.artist)
          .manuallyLimitProjectMaxInvocations(
            config.projectZero,
            config.genArt721Core.address,
            2
          );

        // expect maxInvocations on the minter to be 1
        const localMaxInvocations3 = await config.minter
          .connect(config.accounts.artist)
          .maxInvocationsProjectConfig(
            config.projectZero,
            config.genArt721Core.address
          );
        expect(localMaxInvocations3.maxInvocations).to.equal(2);

        // expect projectMaxHasBeenInvoked to now be true
        const hasMaxBeenInvoked3 = await config.minter.projectMaxHasBeenInvoked(
          config.projectZero,
          config.genArt721Core.address
        );
        expect(hasMaxBeenInvoked3).to.be.true;
      });
    });

    describe("allowHoldersOfProjects", async function () {
      it("only allows artist to update allowed holders", async function () {
        const config = await loadFixture(_beforeEach);
        // user not allowed
        await expectRevert(
          config.minter
            .connect(config.accounts.user)
            .allowHoldersOfProjects(
              config.projectZero,
              config.genArt721Core.address,
              [config.genArt721Core.address],
              [config.projectOne]
            ),
          revertMessages.onlyArtist
        );
        // additional not allowed
        await expectRevert(
          config.minter
            .connect(config.accounts.additional)
            .allowHoldersOfProjects(
              config.projectZero,
              config.genArt721Core.address,
              [config.genArt721Core.address],
              [config.projectOne]
            ),
          revertMessages.onlyArtist
        );
        // artist allowed
        await config.minter
          .connect(config.accounts.artist)
          .allowHoldersOfProjects(
            config.projectZero,
            config.genArt721Core.address,
            [config.genArt721Core.address],
            [config.projectOne]
          );
      });

      it("length of array args must match", async function () {
        const config = await loadFixture(_beforeEach);
        await expectRevert(
          config.minter
            .connect(config.accounts.artist)
            .allowHoldersOfProjects(
              config.projectZero,
              config.genArt721Core.address,
              [config.genArt721Core.address, config.genArt721Core.address],
              [config.projectOne]
            ),
          revertMessages.lengthOfArraysMustMatch
        );
      });
    });

    describe("removeHoldersOfProjects", async function () {
      it("only allows artist to update allowed holders", async function () {
        const config = await loadFixture(_beforeEach);
        // user not allowed
        await expectRevert(
          config.minter
            .connect(config.accounts.user)
            .removeHoldersOfProjects(
              config.projectZero,
              config.genArt721Core.address,
              [config.genArt721Core.address],
              [config.projectOne]
            ),
          revertMessages.onlyArtist
        );
        // additional not allowed
        await expectRevert(
          config.minter
            .connect(config.accounts.additional)
            .removeHoldersOfProjects(
              config.projectZero,
              config.genArt721Core.address,
              [config.genArt721Core.address],
              [config.projectOne]
            ),
          revertMessages.onlyArtist
        );
        // artist allowed
        await config.minter
          .connect(config.accounts.artist)
          .removeHoldersOfProjects(
            config.projectZero,
            config.genArt721Core.address,
            [config.genArt721Core.address],
            [config.projectOne]
          );
      });

      it("only allows equal length array args", async function () {
        const config = await loadFixture(_beforeEach);
        await expectRevert(
          config.minter
            .connect(config.accounts.artist)
            .removeHoldersOfProjects(
              config.projectZero,
              config.genArt721Core.address,
              [config.genArt721Core.address, config.genArt721Core.address],
              [config.projectOne]
            ),
          revertMessages.lengthOfArraysMustMatch
        );
      });
    });

    describe("allowAndRemoveHoldersOfProjects", async function () {
      it("only allows artist to update allowed holders", async function () {
        const config = await loadFixture(_beforeEach);
        // user not allowed
        await expectRevert(
          config.minter
            .connect(config.accounts.user)
            .allowAndRemoveHoldersOfProjects(
              config.projectZero,
              config.genArt721Core.address,
              [config.genArt721Core.address],
              [config.projectOne],
              [config.genArt721Core.address],
              [config.projectOne]
            ),
          revertMessages.onlyArtist
        );
        // additional not allowed
        await expectRevert(
          config.minter
            .connect(config.accounts.additional)
            .allowAndRemoveHoldersOfProjects(
              config.projectZero,
              config.genArt721Core.address,
              [config.genArt721Core.address],
              [config.projectOne],
              [config.genArt721Core.address],
              [config.projectOne]
            ),
          revertMessages.onlyArtist
        );
        // artist allowed
        await config.minter
          .connect(config.accounts.artist)
          .allowAndRemoveHoldersOfProjects(
            config.projectZero,
            config.genArt721Core.address,
            [config.genArt721Core.address],
            [config.projectOne],
            [config.genArt721Core.address],
            [config.projectOne]
          );
      });
    });

    describe("PolyptychLib: validatePolyptychEffects", async function () {
      it("only allows one panel per frame", async function () {
        const config = await loadFixture(_beforeEach);
        await config.minter
          .connect(config.accounts.artist)
          .updatePricePerTokenInWei(
            config.projectZero,
            config.genArt721Core.address,
            config.pricePerTokenInWei
          );
        // can purchase first token
        await config.minter
          .connect(config.accounts.artist)
<<<<<<< HEAD
          ["purchase(uint256,address,address,uint256,uint256,address)"](
=======
          ["purchase(uint256,address,uint256,address,uint256)"](
>>>>>>> d03b3e00
            config.projectZero,
            config.genArt721Core.address,
            config.pricePerTokenInWei,
            config.genArt721Core.address,
<<<<<<< HEAD
            config.projectZeroTokenZero.toNumber(),
            config.pricePerTokenInWei,
            config.ERC20.address
=======
            config.projectZeroTokenZero.toNumber()
>>>>>>> d03b3e00
          );
        // cannot purchase second token before incrementing panel
        await expectRevert(
          config.minter
            .connect(config.accounts.artist)
<<<<<<< HEAD
            ["purchase(uint256,address,address,uint256,uint256,address)"](
=======
            ["purchase(uint256,address,uint256,address,uint256)"](
>>>>>>> d03b3e00
              config.projectZero,
              config.genArt721Core.address,
              config.pricePerTokenInWei,
              config.genArt721Core.address,
<<<<<<< HEAD
              config.projectZeroTokenZero.toNumber(),
              config.pricePerTokenInWei,
              config.ERC20.address
=======
              config.projectZeroTokenZero.toNumber()
>>>>>>> d03b3e00
            ),
          revertMessages.panelAlreadyMinted
        );
        // increment polyptych panel
        await config.minter
          .connect(config.accounts.artist)
          .incrementPolyptychProjectPanelId(
            config.projectZero,
            config.genArt721Core.address
          );
        // can purchase second token after incrementing panel
        await config.minter
          .connect(config.accounts.artist)
<<<<<<< HEAD
          ["purchase(uint256,address,address,uint256,uint256,address)"](
=======
          ["purchase(uint256,address,uint256,address,uint256)"](
>>>>>>> d03b3e00
            config.projectZero,
            config.genArt721Core.address,
            config.pricePerTokenInWei,
            config.genArt721Core.address,
<<<<<<< HEAD
            config.projectZeroTokenZero.toNumber(),
            config.pricePerTokenInWei,
            config.ERC20.address
=======
            config.projectZeroTokenZero.toNumber()
>>>>>>> d03b3e00
          );
        // cannot purchase a third token using token one, because frame is one
        // per hash, not one per token
        await expectRevert(
          config.minter
            .connect(config.accounts.artist)
<<<<<<< HEAD
            ["purchase(uint256,address,address,uint256,uint256,address)"](
=======
            ["purchase(uint256,address,uint256,address,uint256)"](
>>>>>>> d03b3e00
              config.projectZero,
              config.genArt721Core.address,
              config.pricePerTokenInWei,
              config.genArt721Core.address,
<<<<<<< HEAD
              config.projectZeroTokenOne.toNumber(),
              config.pricePerTokenInWei,
              config.ERC20.address
=======
              config.projectZeroTokenOne.toNumber()
>>>>>>> d03b3e00
            ),
          revertMessages.panelAlreadyMinted
        );
      });
    });

    describe("PolyptychLib: validateAssignedHashSeed", async function () {
      it("assigns appropriate hash seed", async function () {
        const config = await loadFixture(_beforeEach);
        // induce incorrect hash seed by toggling project as NOT polyptych on randomizer
        await config.randomizer
          .connect(config.accounts.artist)
          .toggleProjectUseAssignedHashSeed(
            config.genArt721Core.address,
            config.projectZero
          );
        await config.minter
          .connect(config.accounts.artist)
          .updatePricePerTokenInWei(
            config.projectZero,
            config.genArt721Core.address,
            config.pricePerTokenInWei
          );
        // purchase reverts due to unexpected token hash seed assignment
        await expectRevert(
          config.minter
            .connect(config.accounts.artist)
<<<<<<< HEAD
            ["purchase(uint256,address,address,uint256,uint256,address)"](
=======
            ["purchase(uint256,address,uint256,address,uint256)"](
>>>>>>> d03b3e00
              config.projectZero,
              config.genArt721Core.address,
              config.pricePerTokenInWei,
              config.genArt721Core.address,
<<<<<<< HEAD
              config.projectZeroTokenZero.toNumber(),
              config.pricePerTokenInWei,
              config.ERC20.address
=======
              config.projectZeroTokenZero.toNumber()
>>>>>>> d03b3e00
            ),
          revertMessages.unexpectedHashSeed
        );
      });
    });
  });
});<|MERGE_RESOLUTION|>--- conflicted
+++ resolved
@@ -241,22 +241,13 @@
         await expectRevert(
           config.minter
             .connect(config.accounts.artist)
-<<<<<<< HEAD
-            ["purchase(uint256,address,address,uint256,uint256,address)"](
-=======
-            ["purchase(uint256,address,uint256,address,uint256)"](
->>>>>>> d03b3e00
+            ["purchase(uint256,address,uint256,address,address,uint256)"](
               config.projectZero,
               config.genArt721Core.address,
               config.pricePerTokenInWei,
-              config.genArt721Core.address,
-<<<<<<< HEAD
-              config.projectZeroTokenZero.toNumber(),
-              config.pricePerTokenInWei,
-              config.ERC20.address
-=======
+              config.ERC20.address,
+              config.genArt721Core.address,
               config.projectZeroTokenZero.toNumber()
->>>>>>> d03b3e00
             ),
           revertMessages.mustSendCorrectAmount
         );
@@ -265,22 +256,13 @@
         await expectRevert(
           config.minter
             .connect(config.accounts.artist)
-<<<<<<< HEAD
-            ["purchase(uint256,address,address,uint256,uint256,address)"](
-=======
-            ["purchase(uint256,address,uint256,address,uint256)"](
->>>>>>> d03b3e00
+            ["purchase(uint256,address,uint256,address,address,uint256)"](
               config.projectZero,
               config.genArt721Core.address,
               config.higherPricePerTokenInWei,
-              config.genArt721Core.address,
-<<<<<<< HEAD
-              config.projectZeroTokenZero.toNumber(),
-              config.higherPricePerTokenInWei,
-              config.ERC20.address
-=======
+              config.ERC20.address,
+              config.genArt721Core.address,
               config.projectZeroTokenZero.toNumber()
->>>>>>> d03b3e00
             ),
           revertMessages.needMoreAllowance
         );
@@ -292,22 +274,13 @@
         );
         await config.minter
           .connect(config.accounts.artist)
-<<<<<<< HEAD
-          ["purchase(uint256,address,address,uint256,uint256,address)"](
-=======
-          ["purchase(uint256,address,uint256,address,uint256)"](
->>>>>>> d03b3e00
+          ["purchase(uint256,address,uint256,address,address,uint256)"](
             config.projectZero,
             config.genArt721Core.address,
             config.higherPricePerTokenInWei,
-            config.genArt721Core.address,
-<<<<<<< HEAD
-            config.projectZeroTokenZero.toNumber(),
-            config.higherPricePerTokenInWei,
-            config.ERC20.address
-=======
+            config.ERC20.address,
+            config.genArt721Core.address,
             config.projectZeroTokenZero.toNumber()
->>>>>>> d03b3e00
           );
       });
 
@@ -367,44 +340,26 @@
         await expectRevert(
           config.minter
             .connect(config.accounts.artist)
-<<<<<<< HEAD
-            ["purchase(uint256,address,address,uint256,uint256,address)"](
-=======
-            ["purchase(uint256,address,uint256,address,uint256)"](
->>>>>>> d03b3e00
+            ["purchase(uint256,address,uint256,address,address,uint256)"](
               config.projectOne,
               config.genArt721Core.address,
               config.pricePerTokenInWei,
-              config.genArt721Core.address,
-<<<<<<< HEAD
-              config.projectZeroTokenZero.toNumber(),
-              config.pricePerTokenInWei,
-              config.ERC20.address
-=======
+              config.ERC20.address,
+              config.genArt721Core.address,
               config.projectZeroTokenZero.toNumber()
->>>>>>> d03b3e00
             ),
           revertMessages.mustSendCorrectAmount
         );
         // can purchase project two token at lower price
         await config.minter
           .connect(config.accounts.artist)
-<<<<<<< HEAD
-          ["purchase(uint256,address,address,uint256,uint256,address)"](
-=======
-          ["purchase(uint256,address,uint256,address,uint256)"](
->>>>>>> d03b3e00
+          ["purchase(uint256,address,uint256,address,address,uint256)"](
             config.projectZero,
             config.genArt721Core.address,
             config.pricePerTokenInWei,
-            config.genArt721Core.address,
-<<<<<<< HEAD
-            config.projectZeroTokenZero.toNumber(),
-            config.pricePerTokenInWei,
-            config.ERC20.address
-=======
+            config.ERC20.address,
+            config.genArt721Core.address,
             config.projectZeroTokenZero.toNumber()
->>>>>>> d03b3e00
           );
       });
     });
@@ -428,22 +383,13 @@
         // user can purchase token for mint price
         await config.minter
           .connect(config.accounts.artist)
-<<<<<<< HEAD
-          ["purchase(uint256,address,address,uint256,uint256,address)"](
-=======
-          ["purchase(uint256,address,uint256,address,uint256)"](
->>>>>>> d03b3e00
+          ["purchase(uint256,address,uint256,address,address,uint256)"](
             config.projectZero,
             config.genArt721Core.address,
             config.pricePerTokenInWei,
-            config.genArt721Core.address,
-<<<<<<< HEAD
-            config.projectZeroTokenZero.toNumber(),
-            config.pricePerTokenInWei,
-            config.ERC20.address
-=======
+            config.ERC20.address,
+            config.genArt721Core.address,
             config.projectZeroTokenZero.toNumber()
->>>>>>> d03b3e00
           );
 
         // increment polyptych panel
@@ -460,19 +406,13 @@
         );
         await config.minter
           .connect(config.accounts.artist)
-<<<<<<< HEAD
-          ["purchase(uint256,address,address,uint256,uint256,address)"](
-=======
-          ["purchase(uint256,address,uint256,address,uint256)"](
->>>>>>> d03b3e00
+          ["purchase(uint256,address,uint256,address,address,uint256)"](
             config.projectZero,
             config.genArt721Core.address,
             config.higherPricePerTokenInWei,
-            config.genArt721Core.address,
-<<<<<<< HEAD
-            config.projectZeroTokenZero.toNumber(),
-            config.higherPricePerTokenInWei,
-            config.ERC20.address
+            config.ERC20.address,
+            config.genArt721Core.address,
+            config.projectZeroTokenZero.toNumber()
           );
       });
       it("requires the currency to match the configured currency on the project", async function () {
@@ -504,13 +444,13 @@
         await expectRevert(
           config.minter
             .connect(config.accounts.artist)
-            ["purchase(uint256,address,address,uint256,uint256,address)"](
-              config.projectZero,
-              config.genArt721Core.address,
-              config.genArt721Core.address,
-              config.projectZeroTokenZero.toNumber(),
+            ["purchase(uint256,address,uint256,address,address,uint256)"](
+              config.projectZero,
+              config.genArt721Core.address,
               config.pricePerTokenInWei,
-              FAKE_CURRENCY_ADDRESS
+              FAKE_CURRENCY_ADDRESS,
+              config.genArt721Core.address,
+              config.projectZeroTokenZero.toNumber()
             ),
           revertMessages.currencyAddressMatch
         );
@@ -518,16 +458,13 @@
         // user can purchase token if currency address and symbol match
         await config.minter
           .connect(config.accounts.artist)
-          ["purchase(uint256,address,address,uint256,uint256,address)"](
-            config.projectZero,
-            config.genArt721Core.address,
-            config.genArt721Core.address,
-            config.projectZeroTokenZero.toNumber(),
+          ["purchase(uint256,address,uint256,address,address,uint256)"](
+            config.projectZero,
+            config.genArt721Core.address,
             config.pricePerTokenInWei,
-            config.ERC20.address
-=======
+            config.ERC20.address,
+            config.genArt721Core.address,
             config.projectZeroTokenZero.toNumber()
->>>>>>> d03b3e00
           );
       });
     });
@@ -562,22 +499,13 @@
         // mint a token
         await config.minter
           .connect(config.accounts.artist)
-<<<<<<< HEAD
-          ["purchase(uint256,address,address,uint256,uint256,address)"](
-=======
-          ["purchase(uint256,address,uint256,address,uint256)"](
->>>>>>> d03b3e00
+          ["purchase(uint256,address,uint256,address,address,uint256)"](
             config.projectZero,
             config.genArt721Core.address,
             config.pricePerTokenInWei,
-            config.genArt721Core.address,
-<<<<<<< HEAD
-            config.projectZeroTokenZero.toNumber(),
-            config.pricePerTokenInWei,
-            config.ERC20.address
-=======
+            config.ERC20.address,
+            config.genArt721Core.address,
             config.projectZeroTokenZero.toNumber()
->>>>>>> d03b3e00
           );
 
         // expect projectMaxHasBeenInvoked to be true
@@ -643,22 +571,13 @@
         // mint a token
         await config.minter
           .connect(config.accounts.artist)
-<<<<<<< HEAD
-          ["purchase(uint256,address,address,uint256,uint256,address)"](
-=======
-          ["purchase(uint256,address,uint256,address,uint256)"](
->>>>>>> d03b3e00
+          ["purchase(uint256,address,uint256,address,address,uint256)"](
             config.projectZero,
             config.genArt721Core.address,
             config.pricePerTokenInWei,
-            config.genArt721Core.address,
-<<<<<<< HEAD
-            config.projectZeroTokenZero.toNumber(),
-            config.pricePerTokenInWei,
-            config.ERC20.address
-=======
+            config.ERC20.address,
+            config.genArt721Core.address,
             config.projectZeroTokenZero.toNumber()
->>>>>>> d03b3e00
           );
 
         // expect projectMaxHasBeenInvoked to be true
@@ -886,94 +805,58 @@
         // can purchase first token
         await config.minter
           .connect(config.accounts.artist)
-<<<<<<< HEAD
-          ["purchase(uint256,address,address,uint256,uint256,address)"](
-=======
-          ["purchase(uint256,address,uint256,address,uint256)"](
->>>>>>> d03b3e00
+          ["purchase(uint256,address,uint256,address,address,uint256)"](
             config.projectZero,
             config.genArt721Core.address,
             config.pricePerTokenInWei,
-            config.genArt721Core.address,
-<<<<<<< HEAD
-            config.projectZeroTokenZero.toNumber(),
+            config.ERC20.address,
+            config.genArt721Core.address,
+            config.projectZeroTokenZero.toNumber()
+          );
+        // cannot purchase second token before incrementing panel
+        await expectRevert(
+          config.minter
+            .connect(config.accounts.artist)
+            ["purchase(uint256,address,uint256,address,address,uint256)"](
+              config.projectZero,
+              config.genArt721Core.address,
+              config.pricePerTokenInWei,
+              config.ERC20.address,
+              config.genArt721Core.address,
+              config.projectZeroTokenZero.toNumber()
+            ),
+          revertMessages.panelAlreadyMinted
+        );
+        // increment polyptych panel
+        await config.minter
+          .connect(config.accounts.artist)
+          .incrementPolyptychProjectPanelId(
+            config.projectZero,
+            config.genArt721Core.address
+          );
+        // can purchase second token after incrementing panel
+        await config.minter
+          .connect(config.accounts.artist)
+          ["purchase(uint256,address,uint256,address,address,uint256)"](
+            config.projectZero,
+            config.genArt721Core.address,
             config.pricePerTokenInWei,
-            config.ERC20.address
-=======
+            config.ERC20.address,
+            config.genArt721Core.address,
             config.projectZeroTokenZero.toNumber()
->>>>>>> d03b3e00
-          );
-        // cannot purchase second token before incrementing panel
-        await expectRevert(
-          config.minter
-            .connect(config.accounts.artist)
-<<<<<<< HEAD
-            ["purchase(uint256,address,address,uint256,uint256,address)"](
-=======
-            ["purchase(uint256,address,uint256,address,uint256)"](
->>>>>>> d03b3e00
-              config.projectZero,
-              config.genArt721Core.address,
-              config.pricePerTokenInWei,
-              config.genArt721Core.address,
-<<<<<<< HEAD
-              config.projectZeroTokenZero.toNumber(),
-              config.pricePerTokenInWei,
-              config.ERC20.address
-=======
-              config.projectZeroTokenZero.toNumber()
->>>>>>> d03b3e00
-            ),
-          revertMessages.panelAlreadyMinted
-        );
-        // increment polyptych panel
-        await config.minter
-          .connect(config.accounts.artist)
-          .incrementPolyptychProjectPanelId(
-            config.projectZero,
-            config.genArt721Core.address
-          );
-        // can purchase second token after incrementing panel
-        await config.minter
-          .connect(config.accounts.artist)
-<<<<<<< HEAD
-          ["purchase(uint256,address,address,uint256,uint256,address)"](
-=======
-          ["purchase(uint256,address,uint256,address,uint256)"](
->>>>>>> d03b3e00
-            config.projectZero,
-            config.genArt721Core.address,
-            config.pricePerTokenInWei,
-            config.genArt721Core.address,
-<<<<<<< HEAD
-            config.projectZeroTokenZero.toNumber(),
-            config.pricePerTokenInWei,
-            config.ERC20.address
-=======
-            config.projectZeroTokenZero.toNumber()
->>>>>>> d03b3e00
           );
         // cannot purchase a third token using token one, because frame is one
         // per hash, not one per token
         await expectRevert(
           config.minter
             .connect(config.accounts.artist)
-<<<<<<< HEAD
-            ["purchase(uint256,address,address,uint256,uint256,address)"](
-=======
-            ["purchase(uint256,address,uint256,address,uint256)"](
->>>>>>> d03b3e00
+            ["purchase(uint256,address,uint256,address,address,uint256)"](
               config.projectZero,
               config.genArt721Core.address,
               config.pricePerTokenInWei,
-              config.genArt721Core.address,
-<<<<<<< HEAD
-              config.projectZeroTokenOne.toNumber(),
-              config.pricePerTokenInWei,
-              config.ERC20.address
-=======
+              config.ERC20.address,
+              config.genArt721Core.address,
               config.projectZeroTokenOne.toNumber()
->>>>>>> d03b3e00
             ),
           revertMessages.panelAlreadyMinted
         );
@@ -1001,22 +884,13 @@
         await expectRevert(
           config.minter
             .connect(config.accounts.artist)
-<<<<<<< HEAD
-            ["purchase(uint256,address,address,uint256,uint256,address)"](
-=======
-            ["purchase(uint256,address,uint256,address,uint256)"](
->>>>>>> d03b3e00
+            ["purchase(uint256,address,uint256,address,address,uint256)"](
               config.projectZero,
               config.genArt721Core.address,
               config.pricePerTokenInWei,
-              config.genArt721Core.address,
-<<<<<<< HEAD
-              config.projectZeroTokenZero.toNumber(),
-              config.pricePerTokenInWei,
-              config.ERC20.address
-=======
+              config.ERC20.address,
+              config.genArt721Core.address,
               config.projectZeroTokenZero.toNumber()
->>>>>>> d03b3e00
             ),
           revertMessages.unexpectedHashSeed
         );
