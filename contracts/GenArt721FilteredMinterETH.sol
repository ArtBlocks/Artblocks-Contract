--- conflicted
+++ resolved
@@ -78,7 +78,6 @@
             !projectMaxHasBeenInvoked[_projectId],
             "Maximum number of invocations reached"
         );
-<<<<<<< HEAD
         
         // if contract filter is off, allow calls from another contract
         if (!contractMintable[_projectId]) {
@@ -93,10 +92,6 @@
                 )
             ) == keccak256(abi.encodePacked("ETH"))
         );
-=======
-        // by default, no contract buys
-        require(msg.sender == tx.origin, "No Contract Buys");
->>>>>>> 1435ea08
 
         // project currency must be ETH
         require(
