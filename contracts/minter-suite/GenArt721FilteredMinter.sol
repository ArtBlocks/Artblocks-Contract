// SPDX-License-Identifier: LGPL-3.0-only
// Created By: Art Blocks Inc.

import "../libs/0.8.x/IERC20.sol";

import "../interfaces/0.8.x/IGenArt721CoreContract.sol";
import "../interfaces/0.8.x/IMinterFilter.sol";
import "../interfaces/0.8.x/IFilteredMinter.sol";

pragma solidity 0.8.9;

/**
 * @title Filtered Minter contract that allows tokens to be minted with ETH
 * or any ERC-20 token.
 * @author Art Blocks Inc.
 */
contract GenArt721FilteredMinter is IFilteredMinter {
<<<<<<< HEAD
    /**
     * @notice Price per token in wei updated for project `_projectId` to
     * `_pricePerTokenInWei`.
     */
    event PricePerTokenInWeiUpdated(
        uint256 indexed _projectId,
        uint256 indexed _pricePerTokenInWei
    );
    /**
     * @notice Currency updated for project `_projectId` to symbol
     * `_currencySymbol` and address `_currencyAddress`.
     */
    event ProjectCurrencyInfoUpdated(
        uint256 indexed _projectId,
        string indexed _currencySymbol,
        address indexed _currencyAddress
    );

=======
>>>>>>> ec89e843
    /// Art Blocks core contract this minter may interact with.
    IGenArt721CoreContract public artblocksContract;
    /// Minter filter this minter may interact with.
    IMinterFilter public minterFilter;

    /// minterType for this minter
    string public constant minterType = "GenArt721FilteredMinter";

    uint256 constant ONE_MILLION = 1_000_000;

    /// projectId => are contracts allowed to mint?
    mapping(uint256 => bool) public contractMintable;
    /// projectId => are tokens allowed to be minted to other addresses?
    mapping(uint256 => bool) public purchaseToDisabled;
    /// purchaser address => projectId => number of mints purchased
    mapping(address => mapping(uint256 => uint256)) public projectMintCounter;
    /// projectId => maximum number of mints a given address may invoke
    mapping(uint256 => uint256) public projectMintLimit;
    /// projectId => has project reached its maximum number of invocations?
    mapping(uint256 => bool) public projectMaxHasBeenInvoked;
    /// projectId => project's maximum number of invocations
    mapping(uint256 => uint256) public projectMaxInvocations;
    /// projectId => price per token in wei - supersedes any defined core price
    mapping(uint256 => uint256) private projectIdToPricePerTokenInWei;
    /// projectId => currency symbol - supersedes any defined core value
    mapping(uint256 => string) private projectIdToCurrencySymbol;
    /// projectId => currency address - supersedes any defined core value
    mapping(uint256 => address) private projectIdToCurrencyAddress;

    modifier onlyCoreWhitelisted() {
        require(
            artblocksContract.isWhitelisted(msg.sender),
            "Only Core whitelisted"
        );
        _;
    }

    modifier onlyArtist(uint256 _projectId) {
        require(
            msg.sender ==
                artblocksContract.projectIdToArtistAddress(_projectId),
            "Only Artist"
        );
        _;
    }

    /**
     * @notice Initializes contract to be a Filtered Minter for
     * `_minterFilter`, integrated with Art Blocks core contract
     * at address `_genArt721Address`.
     * @param _genArt721Address Art Blocks core contract for which this
     * contract will be a minter.
     * @param _minterFilter Minter filter for which
     * this will a filtered minter.
     */
    constructor(address _genArt721Address, address _minterFilter) {
        artblocksContract = IGenArt721CoreContract(_genArt721Address);
        minterFilter = IMinterFilter(_minterFilter);
    }

    /**
     * @notice Gets your balance of the ERC-20 token currently set
     * as the payment currency for project `_projectId`.
     * @param _projectId Project ID to be queried.
     * @return balance Balance of ERC-20
     */
    function getYourBalanceOfProjectERC20(uint256 _projectId)
        external
        view
        returns (uint256 balance)
    {
        balance = IERC20(projectIdToCurrencyAddress[_projectId]).balanceOf(
            msg.sender
        );
        return balance;
    }

    /**
     * @notice Gets your allowance for this minter of the ERC-20
     * token currently set as the payment currency for project
     * `_projectId`.
     * @param _projectId Project ID to be queried.
     * @return remaining Remaining allowance of ERC-20
     */
    function checkYourAllowanceOfProjectERC20(uint256 _projectId)
        external
        view
        returns (uint256 remaining)
    {
        remaining = IERC20(projectIdToCurrencyAddress[_projectId]).allowance(
            msg.sender,
            address(this)
        );
        return remaining;
    }

    /**
     * @notice Sets the mint limit of a single purchaser for project
     * `_projectId` to `_limit`.
     * @param _projectId Project ID to set the mint limit for.
     * @param _limit Number of times a given address may mint the project's
     * tokens.
     */
    function setProjectMintLimit(uint256 _projectId, uint8 _limit)
        external
        onlyCoreWhitelisted
    {
        projectMintLimit[_projectId] = _limit;
    }

    /**
     * @notice Sets the maximum invocations of project `_projectId` based
     * on the value currently defined in the core contract.
     * @param _projectId Project ID to set the maximum invocations for.
     * @dev also checks and may refresh projectMaxHasBeenInvoked for project
     */
    function setProjectMaxInvocations(uint256 _projectId)
        external
        onlyCoreWhitelisted
    {
        uint256 maxInvocations;
        uint256 invocations;
        (, , invocations, maxInvocations, , , , , ) = artblocksContract
            .projectTokenInfo(_projectId);
        projectMaxInvocations[_projectId] = maxInvocations;
        if (invocations < maxInvocations) {
            projectMaxHasBeenInvoked[_projectId] = false;
        }
    }

    /**
     * @notice Toggles if contracts are allowed to mint tokens for
     * project `_projectId`.
     * @param _projectId Project ID to be toggled.
     */
    function toggleContractMintable(uint256 _projectId)
        external
        onlyCoreWhitelisted
    {
        contractMintable[_projectId] = !contractMintable[_projectId];
    }

    /**
     * @notice Toggles if purchases to other address are enabled for
     * project `_projectId`.
     * @param _projectId Project ID to be toggled.
     */
    function togglePurchaseToDisabled(uint256 _projectId)
        external
        onlyCoreWhitelisted
    {
        purchaseToDisabled[_projectId] = !purchaseToDisabled[_projectId];
        emit PurchaseToDisabledUpdated(
            _projectId,
            purchaseToDisabled[_projectId]
        );
    }

    /**
     * @notice Updates this minter's price per token of project `_projectId`
     * to be '_pricePerTokenInWei`, in Wei.
     * This price supersedes any legacy core contract price per token value.
     */
    function updatePricePerTokenInWei(
        uint256 _projectId,
        uint256 _pricePerTokenInWei
    ) external onlyArtist(_projectId) {
        projectIdToPricePerTokenInWei[_projectId] = _pricePerTokenInWei;
        emit PricePerTokenInWeiUpdated(_projectId, _pricePerTokenInWei);
    }

    /**
     * @notice Updates payment currency of project `_projectId` to be
     * `_currencySymbol`.
     * @param _projectId Project ID to update.
     * @param _currencySymbol Currency symbol.
     * @param _currencyAddress Currency address.
     */
    function updateProjectCurrencyInfo(
        uint256 _projectId,
        string memory _currencySymbol,
        address _currencyAddress
    ) external onlyArtist(_projectId) {
        // require null address if symbol is "ETH"
        require(
            (keccak256(abi.encodePacked(_currencySymbol)) ==
                keccak256(abi.encodePacked("ETH"))) ==
                (_currencyAddress == address(0)),
            "ETH must be null address"
        );
        projectIdToCurrencySymbol[_projectId] = _currencySymbol;
        projectIdToCurrencyAddress[_projectId] = _currencyAddress;
        emit ProjectCurrencyInfoUpdated(
            _projectId,
            _currencySymbol,
            _currencyAddress
        );
    }

    /**
     * @notice Purchases a token from project `_projectId`.
     * @param _projectId Project ID to mint a token on.
     * @return tokenId Token ID of minted token
     */
    function purchase(uint256 _projectId)
        external
        payable
        returns (uint256 tokenId)
    {
        tokenId = purchaseTo(msg.sender, _projectId);
        return tokenId;
    }

    /**
     * @notice Purchases a token from project `_projectId` and sets
     * the token's owner to `_to`.
     * @param _to Address to be the new token's owner.
     * @param _projectId Project ID to mint a token on.
     * @return tokenId Token ID of minted token
     */
    function purchaseTo(address _to, uint256 _projectId)
        public
        payable
        returns (uint256 tokenId)
    {
        require(
            !projectMaxHasBeenInvoked[_projectId],
            "Maximum number of invocations reached"
        );

        // if contract filter is off, allow calls from another contract
        if (!contractMintable[_projectId]) {
            require(msg.sender == tx.origin, "No Contract Buys");
        }

        // if purchaseTo is disabled, enforce purchase destination to be the TX
        // sending address.
        if (purchaseToDisabled[_projectId]) {
            require(msg.sender == _to, "No `purchaseTo` Allowed");
        }

        // limit mints per address by project
        if (projectMintLimit[_projectId] > 0) {
            require(
                projectMintCounter[msg.sender][_projectId] <
                    projectMintLimit[_projectId],
                "Reached minting limit"
            );
            projectMintCounter[msg.sender][_projectId]++;
        }

        if (projectIdToCurrencyAddress[_projectId] != address(0)) {
            require(
                msg.value == 0,
                "this project accepts a different currency and cannot accept ETH"
            );
            require(
                IERC20(projectIdToCurrencyAddress[_projectId]).allowance(
                    msg.sender,
                    address(this)
                ) >= projectIdToPricePerTokenInWei[_projectId],
                "Insufficient Funds Approved for TX"
            );
            require(
                IERC20(projectIdToCurrencyAddress[_projectId]).balanceOf(
                    msg.sender
                ) >= projectIdToPricePerTokenInWei[_projectId],
                "Insufficient balance."
            );
            _splitFundsERC20(_projectId);
        } else {
            require(
                msg.value >= projectIdToPricePerTokenInWei[_projectId],
                "Must send minimum value to mint!"
            );
            _splitFundsETH(_projectId);
        }

        tokenId = minterFilter.mint(_to, _projectId, msg.sender);
        // what if projectMaxInvocations[_projectId] is 0 (default value)?
        // that is intended, so that by default the minter allows infinite transactions,
        // allowing the artblocks contract to stop minting
        // uint256 tokenInvocation = tokenId % ONE_MILLION;
        if (
            projectMaxInvocations[_projectId] > 0 &&
            tokenId % ONE_MILLION == projectMaxInvocations[_projectId] - 1
        ) {
            projectMaxHasBeenInvoked[_projectId] = true;
        }
        return tokenId;
    }

    /**
     * @dev splits ETH funds between sender (if refund), foundation,
     * artist, and artist's additional payee for a token purchased on
     * project `_projectId`.
     * @dev utilizes transfer() to send ETH, so access lists may need to be
     * populated when purchasing tokens.
     */
    function _splitFundsETH(uint256 _projectId) internal {
        if (msg.value > 0) {
            uint256 pricePerTokenInWei = projectIdToPricePerTokenInWei[
                _projectId
            ];
            uint256 refund = msg.value - pricePerTokenInWei;
            if (refund > 0) {
                payable(msg.sender).transfer(refund);
            }
            uint256 foundationAmount = (pricePerTokenInWei / 100) *
                artblocksContract.artblocksPercentage();
            if (foundationAmount > 0) {
                artblocksContract.artblocksAddress().transfer(foundationAmount);
            }
            uint256 projectFunds = pricePerTokenInWei - foundationAmount;
            uint256 additionalPayeeAmount;
            if (
                artblocksContract.projectIdToAdditionalPayeePercentage(
                    _projectId
                ) > 0
            ) {
                additionalPayeeAmount =
                    (projectFunds / 100) *
                    artblocksContract.projectIdToAdditionalPayeePercentage(
                        _projectId
                    );
                if (additionalPayeeAmount > 0) {
                    artblocksContract
                        .projectIdToAdditionalPayee(_projectId)
                        .transfer(additionalPayeeAmount);
                }
            }
            uint256 creatorFunds = projectFunds - additionalPayeeAmount;
            if (creatorFunds > 0) {
                artblocksContract.projectIdToArtistAddress(_projectId).transfer(
                        creatorFunds
                    );
            }
        }
    }

    /**
     * @dev splits ERC-20 funds between foundation, artist, and artist's
     * additional payee, for a token purchased on project `_projectId`.
     */
    function _splitFundsERC20(uint256 _projectId) internal {
        uint256 pricePerTokenInWei = projectIdToPricePerTokenInWei[_projectId];
        uint256 foundationAmount = (pricePerTokenInWei / 100) *
            artblocksContract.artblocksPercentage();
        if (foundationAmount > 0) {
            IERC20(projectIdToCurrencyAddress[_projectId]).transferFrom(
                msg.sender,
                artblocksContract.artblocksAddress(),
                foundationAmount
            );
        }
        uint256 projectFunds = pricePerTokenInWei - foundationAmount;
        uint256 additionalPayeeAmount;
        if (
            artblocksContract.projectIdToAdditionalPayeePercentage(_projectId) >
            0
        ) {
            additionalPayeeAmount =
                (projectFunds / 100) *
                artblocksContract.projectIdToAdditionalPayeePercentage(
                    _projectId
                );
            if (additionalPayeeAmount > 0) {
                IERC20(projectIdToCurrencyAddress[_projectId]).transferFrom(
                    msg.sender,
                    artblocksContract.projectIdToAdditionalPayee(_projectId),
                    additionalPayeeAmount
                );
            }
        }
        uint256 creatorFunds = projectFunds - additionalPayeeAmount;
        if (creatorFunds > 0) {
            IERC20(projectIdToCurrencyAddress[_projectId]).transferFrom(
                msg.sender,
                artblocksContract.projectIdToArtistAddress(_projectId),
                creatorFunds
            );
        }
    }

    /**
     * @notice Gets price of minting a token on project `_projectId`,
     * assuming this is project's minter.
     * @param _projectId Project ID to get price of token in wei.
     */
    function getPrice(uint256 _projectId) public view returns (uint256) {
        return projectIdToPricePerTokenInWei[_projectId];
    }

    /**
     * @notice Gets currency symbol for project `_projectId`.
     * @param _projectId Project ID to get currency symbol of.
     * @dev uninitialized default return value is "ETH"
     */
    function getCurrencySymbol(uint256 _projectId)
        external
        view
        returns (string memory)
    {
        if (projectIdToCurrencyAddress[_projectId] == address(0)) {
            return "ETH";
        }
        return projectIdToCurrencySymbol[_projectId];
    }

    /**
     * @notice Gets currency address for project `_projectId`.
     * @dev uninitialized default return value is null address
     */
    function getCurrencyAddress(uint256 _projectId)
        external
        view
        returns (address)
    {
        return projectIdToCurrencyAddress[_projectId];
    }
}<|MERGE_RESOLUTION|>--- conflicted
+++ resolved
@@ -15,7 +15,6 @@
  * @author Art Blocks Inc.
  */
 contract GenArt721FilteredMinter is IFilteredMinter {
-<<<<<<< HEAD
     /**
      * @notice Price per token in wei updated for project `_projectId` to
      * `_pricePerTokenInWei`.
@@ -24,6 +23,7 @@
         uint256 indexed _projectId,
         uint256 indexed _pricePerTokenInWei
     );
+    
     /**
      * @notice Currency updated for project `_projectId` to symbol
      * `_currencySymbol` and address `_currencyAddress`.
@@ -34,8 +34,6 @@
         address indexed _currencyAddress
     );
 
-=======
->>>>>>> ec89e843
     /// Art Blocks core contract this minter may interact with.
     IGenArt721CoreContract public artblocksContract;
     /// Minter filter this minter may interact with.
