--- conflicted
+++ resolved
@@ -189,14 +189,6 @@
     }
 
     /**
-<<<<<<< HEAD
-     * @notice Updates project `_projectId` to have no configured minter.
-     * @param _projectId Project ID to remove minter.
-     * @dev requires project to have an assigned minter
-     */
-    function _removeMinterForProject(uint256 _projectId) private {
-        // remove minter for project and emit
-=======
      * @notice Updates project `_projectId` to have no configured minter
      * (reverts tx if project does not have an assigned minter).
      * @param _projectId Project ID to remove minter.
@@ -204,7 +196,6 @@
     function _removeMinterForProject(uint256 _projectId) private {
         // remove minter for project and emit
         // `minterForProject.get()` reverts tx if no minter set for project
->>>>>>> aa380517
         numProjectsUsingMinter[minterForProject.get(_projectId)]--;
         minterForProject.remove(_projectId);
         emit ProjectMinterRemoved(_projectId);
