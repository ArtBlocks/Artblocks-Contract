// SPDX-License-Identifier: LGPL-3.0-only
pragma solidity 0.8.16;

// Created By: Art Blocks Inc.

import "./interfaces/0.8.x/IRandomizerV2.sol";
import "./interfaces/0.8.x/IAdminACLV0.sol";
import "./interfaces/0.8.x/IGenArt721CoreContractV3.sol";
import "./interfaces/0.8.x/IManifold.sol";

import "@openzeppelin-4.7/contracts/utils/Strings.sol";
import "@openzeppelin-4.7/contracts/access/Ownable.sol";
import "./libs/0.8.x/ERC721_PackedHashSeed.sol";
import "./libs/0.8.x/Bytes32Strings.sol";

/**
 * @title Art Blocks ERC-721 core contract, V3.
 * @author Art Blocks Inc.
 * @notice Privileged Roles and Ownership:
 * This contract is designed to be managed, with progressively limited powers
 * as a project progresses from active to locked.
 * Privileged roles and abilities are controlled by the admin ACL contract and
 * artists. Both of these roles hold extensive power and can arbitrarily
 * control and modify portions of projects, dependent upon project state. After
 * a project is locked, important project metadata fields are locked including
 * the project name, artist name, and script and display details. Edition size
 * can never be increased.
 * Care must be taken to ensure that the admin ACL contract and artist
 * addresses are secure behind a multi-sig or other access control mechanism.
 * ----------------------------------------------------------------------------
 * The following functions are restricted to the Admin ACL contract:
 * - updateArtblocksCurationRegistryAddress
 * - updateArtblocksDependencyRegistryAddress
 * - updateArtblocksPrimarySalesAddress
 * - updateArtblocksSecondarySalesAddress
 * - updateArtblocksPrimarySalesPercentage (up to 25%)
 * - updateArtblocksSecondarySalesBPS (up to 100%)
 * - updateMinterContract
 * - updateRandomizerAddress
 * - toggleProjectIsActive
 * - updateProjectArtistAddress (ultimately controlling the project and its
 *   and-on revenue)
 * - addProject
 * - forbidNewProjects (forever forbidding new projects)
 * - updateDefaultBaseURI (used to initialize new project base URIs)
 * ----------------------------------------------------------------------------
 * The following functions are restricted to either the the Artist address or
 * the Admin ACL contract, only when the project is not locked:
 * - updateProjectName
 * - updateProjectArtistName
 * - updateProjectLicense
 * - Change project script via addProjectScript, updateProjectScript,
 *   and removeProjectLastScript
 * - updateProjectScriptType
 * - updateProjectAspectRatio
 * ----------------------------------------------------------------------------
 * The following functions are restricted to only the Artist address:
 * - proposeArtistPaymentAddressesAndSplits (note that this has to be accepted
 *   by adminAcceptArtistAddressesAndSplits to take effect, which is restricted
 *   to the Admin ACL contract, or the artist if the core contract owner has
 *   renounced ownership)
 * - toggleProjectIsPaused (note the artist can still mint while paused)
 * - updateProjectSecondaryMarketRoyaltyPercentage (up to 
     ARTIST_MAX_SECONDARY_ROYALTY_PERCENTAGE percent)
 * - updateProjectWebsite
 * - updateProjectMaxInvocations (to a number greater than or equal to the
 *   current number of invocations, and less than current project maximum
 *   invocations)
 * - updateProjectBaseURI (controlling the base URI for tokens in the project)
 * ----------------------------------------------------------------------------
 * The following function is restricted to either the Admin ACL contract, or
 * the Artist address if the core contract owner has renounced ownership:
 * - adminAcceptArtistAddressesAndSplits
 * ----------------------------------------------------------------------------
 * The following function is restricted to the artist when a project is
 * unlocked, and only callable by Admin ACL contract when a project is locked:
 * - updateProjectDescription
 * ----------------------------------------------------------------------------
 * The following function is restricted to owner calling directly:
 * - transferOwnership
 * - renounceOwnership
 * ----------------------------------------------------------------------------
 * Additional admin and artist privileged roles may be described on minters,
 * registries, and other contracts that may interact with this core contract.
 */
contract GenArt721CoreV3 is
    ERC721_PackedHashSeed,
    Ownable,
    IGenArt721CoreContractV3
{
    using Bytes32Strings for bytes32;
    using Strings for uint256;
    uint256 constant ONE_HUNDRED = 100;
    uint256 constant ONE_MILLION = 1_000_000;
    uint24 constant ONE_MILLION_UINT24 = 1_000_000;
    uint256 constant FOUR_WEEKS_IN_SECONDS = 2_419_200;
    uint8 constant AT_CHARACTER_CODE = uint8(bytes1("@")); // 0x40

<<<<<<< HEAD
    // numeric constants
    uint256 constant ART_BLOCKS_MAX_PRIMARY_SALES_PERCENTAGE = 25; // 25%
    uint256 constant ART_BLOCKS_MAX_SECONDARY_SALES_BPS = 10000; // 10_000 BPS = 100%
    uint256 constant ARTIST_MAX_SECONDARY_ROYALTY_PERCENTAGE = 95; // 95%

    // generic platform event fields
=======
    // This contract emits generic events that contain fields that indicate
    // which parameter has been updated. This is sufficient for application
    // state management, while also simplifying the contract and indexing code.
    // This was done as an alternative to having custom events that emit what
    // field-values have changed for each event, given that changed values can
    // be introspected by indexers due to the design of this smart contract
    // exposing these state changes via publicly viewable fields.
    //
    // The following fields are used to indicate which contract-level parameter
    // has been updated in the `PlatformUpdated` event:
>>>>>>> 132d3e36
    bytes32 constant FIELD_NEXT_PROJECT_ID = "nextProjectId";
    bytes32 constant FIELD_NEW_PROJECTS_FORBIDDEN = "newProjectsForbidden";
    bytes32 constant FIELD_DEFAULT_BASE_URI = "defaultBaseURI";
    bytes32 constant FIELD_ARTBLOCKS_PRIMARY_SALES_ADDRESS =
        "artblocksPrimarySalesAddress";
    bytes32 constant FIELD_ARTBLOCKS_SECONDARY_SALES_ADDRESS =
        "artblocksSecondarySalesAddress";
    bytes32 constant FIELD_RANDOMIZER_ADDRESS = "randomizerAddress";
    bytes32 constant FIELD_ARTBLOCKS_CURATION_REGISTRY_ADDRESS =
        "curationRegistryAddress";
    bytes32 constant FIELD_ARTBLOCKS_DEPENDENCY_REGISTRY_ADDRESS =
        "dependencyRegistryAddress";
    bytes32 constant FIELD_ARTBLOCKS_PRIMARY_SALES_PERCENTAGE =
        "artblocksPrimaryPercentage";
    bytes32 constant FIELD_ARTBLOCKS_SECONDARY_SALES_BPS =
        "artblocksSecondaryBPS";
    // The following fields are used to indicate which project-level parameter
    // has been updated in the `ProjectUpdated` event:
    bytes32 constant FIELD_PROJECT_COMPLETED = "completed";
    bytes32 constant FIELD_PROJECT_ACTIVE = "active";
    bytes32 constant FIELD_PROJECT_ARTIST_ADDRESS = "artistAddress";
    bytes32 constant FIELD_PROJECT_PAUSED = "paused";
    bytes32 constant FIELD_PROJECT_CREATED = "created";
    bytes32 constant FIELD_PROJECT_NAME = "name";
    bytes32 constant FIELD_PROJECT_ARTIST_NAME = "artistName";
    bytes32 constant FIELD_PROJECT_SECONDARY_MARKET_ROYALTY_PERCENTAGE =
        "royaltyPercentage";
    bytes32 constant FIELD_PROJECT_DESCRIPTION = "description";
    bytes32 constant FIELD_PROJECT_WEBSITE = "website";
    bytes32 constant FIELD_PROJECT_LICENSE = "license";
    bytes32 constant FIELD_PROJECT_MAX_INVOCATIONS = "maxInvocations";
    bytes32 constant FIELD_PROJECT_SCRIPT = "script";
    bytes32 constant FIELD_PROJECT_SCRIPT_TYPE = "scriptType";
    bytes32 constant FIELD_PROJECT_ASPECT_RATIO = "aspectRatio";
    bytes32 constant FIELD_PROJECT_BASE_URI = "baseURI";

    // Art Blocks previous flagship ERC721 token addresses (for reference)
    /// Art Blocks Project ID range: [0-2]
    address public constant ART_BLOCKS_ERC721TOKEN_ADDRESS_V0 =
        0x059EDD72Cd353dF5106D2B9cC5ab83a52287aC3a;
    /// Art Blocks Project ID range: [3-TODO: add V1 final project ID before deploying]
    address public constant ART_BLOCKS_ERC721TOKEN_ADDRESS_V1 =
        0xa7d8d9ef8D8Ce8992Df33D8b8CF4Aebabd5bD270;

    /// Curation registry managed by Art Blocks
    address public artblocksCurationRegistryAddress;
    /// Dependency registry managed by Art Blocks
    address public artblocksDependencyRegistryAddress;

    /// current randomizer contract
    IRandomizerV2 public randomizerContract;

    /// append-only array of all randomizer contract addresses ever used by
    /// this contract
    address[] private _historicalRandomizerAddresses;

    /// admin ACL contract
    IAdminACLV0 public adminACLContract;

    struct Project {
        uint24 invocations;
        uint24 maxInvocations;
        uint24 scriptCount;
        // max uint64 ~= 1.8e19 sec ~= 570 billion years
        uint64 completedTimestamp;
        bool active;
        bool paused;
        string name;
        string artist;
        string description;
        string website;
        string license;
        string projectBaseURI;
        bytes32 scriptTypeAndVersion;
        string aspectRatio;
        mapping(uint256 => string) scripts;
    }

    mapping(uint256 => Project) projects;

    /// packed struct containing project financial information
    struct ProjectFinance {
        address payable additionalPayeePrimarySales;
        // packed uint: max of 95, max uint8 = 255
        uint8 secondaryMarketRoyaltyPercentage;
        address payable additionalPayeeSecondarySales;
        // packed uint: max of 100, max uint8 = 255
        uint8 additionalPayeeSecondarySalesPercentage;
        address payable artistAddress;
        // packed uint: max of 100, max uint8 = 255
        uint8 additionalPayeePrimarySalesPercentage;
    }
    // Project financials mapping
    mapping(uint256 => ProjectFinance) projectIdToFinancials;

    /// hash of artist's proposed payment updates to be approved by admin
    mapping(uint256 => bytes32) public proposedArtistAddressesAndSplitsHash;

    /// Art Blocks payment address for all primary sales revenues (packed)
    address payable public artblocksPrimarySalesAddress;
    /// Percentage of primary sales revenue allocated to Art Blocks (packed)
    // packed uint: max of 25, max uint8 = 255
    uint8 private _artblocksPrimarySalesPercentage = 10;

    /// Art Blocks payment address for all secondary sales royalty revenues
    address payable public artblocksSecondarySalesAddress;
    /// Basis Points of secondary sales royalties allocated to Art Blocks
    uint256 public artblocksSecondarySalesBPS = 250;

    /// single minter allowed for this core contract
    address public minterContract;

    /// starting (initial) project ID on this contract
    uint256 public immutable startingProjectId;

    /// next project ID to be created
    uint248 private _nextProjectId;

    /// bool indicating if adding new projects is forbidden;
    /// default behavior is to allow new projects
    bool public newProjectsForbidden;

    /// version & type of this core contract
    string public constant coreVersion = "v3.0.0";
    string public constant coreType = "GenArt721CoreV3";

    /// default base URI to initialize all new project projectBaseURI values to
    string public defaultBaseURI;

    modifier onlyNonZeroAddress(address _address) {
        require(_address != address(0), "Must input non-zero address");
        _;
    }

    modifier onlyNonEmptyString(string memory _string) {
        require(bytes(_string).length != 0, "Must input non-empty string");
        _;
    }

    modifier onlyValidTokenId(uint256 _tokenId) {
        require(_exists(_tokenId), "Token ID does not exist");
        _;
    }

    modifier onlyValidProjectId(uint256 _projectId) {
        require(
            (_projectId >= startingProjectId) && (_projectId < _nextProjectId),
            "Project ID does not exist"
        );
        _;
    }

    modifier onlyUnlocked(uint256 _projectId) {
        // Note: calling `_projectUnlocked` enforces that the `_projectId`
        //       passed in is valid.`
        require(_projectUnlocked(_projectId), "Only if unlocked");
        _;
    }

    modifier onlyAdminACL(bytes4 _selector) {
        require(
            adminACLAllowed(msg.sender, address(this), _selector),
            "Only Admin ACL allowed"
        );
        _;
    }

    modifier onlyArtist(uint256 _projectId) {
        require(
            msg.sender == projectIdToFinancials[_projectId].artistAddress,
            "Only artist"
        );
        _;
    }

    modifier onlyArtistOrAdminACL(uint256 _projectId, bytes4 _selector) {
        require(
            msg.sender == projectIdToFinancials[_projectId].artistAddress ||
                adminACLAllowed(msg.sender, address(this), _selector),
            "Only artist or Admin ACL allowed"
        );
        _;
    }

    /**
     * This modifier allows the artist of a project to call a function if the
     * owner of the contract has renounced ownership. This is to allow the
     * contract to continue to function if the owner decides to renounce
     * ownership.
     */
    modifier onlyAdminACLOrRenouncedArtist(
        uint256 _projectId,
        bytes4 _selector
    ) {
        require(
            adminACLAllowed(msg.sender, address(this), _selector) ||
                (owner() == address(0) &&
                    msg.sender ==
                    projectIdToFinancials[_projectId].artistAddress),
            "Only Admin ACL allowed, or artist if owner has renounced"
        );
        _;
    }

    /**
     * @notice Initializes contract.
     * @param _tokenName Name of token.
     * @param _tokenSymbol Token symbol.
     * @param _randomizerContract Randomizer contract.
     * @param _adminACLContract Address of admin access control contract, to be
     * set as contract owner.
     * @param _startingProjectId The initial next project ID.
     * @dev _startingProjectId should be set to a value much, much less than
     * max(uint248), but an explicit input type of `uint248` is used as it is
     * safer to cast up to `uint256` than it is to cast down for the purposes
     * of setting `_nextProjectId`.
     */
    constructor(
        string memory _tokenName,
        string memory _tokenSymbol,
        address _randomizerContract,
        address _adminACLContract,
        uint248 _startingProjectId
    )
        ERC721_PackedHashSeed(_tokenName, _tokenSymbol)
        onlyNonZeroAddress(_randomizerContract)
    {
        // record contracts starting project ID
        // casting-up is safe
        startingProjectId = uint256(_startingProjectId);
        _updateArtblocksPrimarySalesAddress(msg.sender);
        _updateArtblocksSecondarySalesAddress(msg.sender);
        _updateRandomizerAddress(_randomizerContract);
        // set AdminACL management contract as owner
        _transferOwnership(_adminACLContract);
        // initialize default base URI
        _updateDefaultBaseURI("https://token.artblocks.io/");
        // initialize next project ID
        _nextProjectId = _startingProjectId;
        emit PlatformUpdated(FIELD_NEXT_PROJECT_ID);
    }

    /**
     * @notice Mints a token from project `_projectId` and sets the
     * token's owner to `_to`. Hash may or may not be assigned to the token
     * during the mint transaction, depending on the randomizer contract.
     * @param _to Address to be the minted token's owner.
     * @param _projectId Project ID to mint a token on.
     * @param _by Purchaser of minted token.
     * @return _tokenId The ID of the minted token.
     * @dev sender must be the allowed minterContract
     * @dev name of function is optimized for gas usage
     */
    function mint_Ecf(
        address _to,
        uint256 _projectId,
        address _by
    ) external returns (uint256 _tokenId) {
        // CHECKS
        require(msg.sender == minterContract, "Must mint from minter contract");
        Project storage project = projects[_projectId];
        // load invocations into memory
        uint24 invocationsBefore = project.invocations;
        uint24 invocationsAfter;
        unchecked {
            // invocationsBefore guaranteed <= maxInvocations <= 1_000_000,
            // 1_000_000 << max uint24, so no possible overflow
            invocationsAfter = invocationsBefore + 1;
        }
        uint24 maxInvocations = project.maxInvocations;

        require(
            invocationsBefore < maxInvocations,
            "Must not exceed max invocations"
        );
        require(
            project.active ||
                _by == projectIdToFinancials[_projectId].artistAddress,
            "Project must exist and be active"
        );
        require(
            !project.paused ||
                _by == projectIdToFinancials[_projectId].artistAddress,
            "Purchases are paused."
        );

        // EFFECTS
        // increment project's invocations
        project.invocations = invocationsAfter;
        uint256 thisTokenId;
        unchecked {
            // invocationsBefore is uint24 << max uint256. In production use,
            // _projectId * ONE_MILLION must be << max uint256, otherwise
            // tokenIdToProjectId function become invalid.
            // Therefore, no risk of overflow
            thisTokenId = (_projectId * ONE_MILLION) + invocationsBefore;
        }

        // mark project as completed if hit max invocations
        if (invocationsAfter == maxInvocations) {
            _completeProject(_projectId);
        }

        // INTERACTIONS
        _mint(_to, thisTokenId);

        // token hash is updated by the randomizer contract on V3
        randomizerContract.assignTokenHash(thisTokenId);

        // Do not need to also log `projectId` in event, as the `projectId` for
        // a given token can be derived from the `tokenId` with:
        //   projectId = tokenId / 1_000_000
        emit Mint(_to, thisTokenId);

        return thisTokenId;
    }

    /**
     * @notice Sets the hash seed for a given token ID `_tokenId`.
     * May only be called by the current randomizer contract.
     * May only be called for tokens that have not already been assigned a
     * non-zero hash.
     * @param _tokenId Token ID to set the hash for.
     * @param _hashSeed Hash seed to set for the token ID. Only last 12 bytes
     * will be used.
     * @dev gas-optimized function name because called during mint sequence
     * @dev if a separate event is required when the token hash is set, e.g.
     * for indexing purposes, it must be emitted by the randomizer. This is to
     * minimize gas when minting.
     */
    function setTokenHash_8PT(uint256 _tokenId, bytes32 _hashSeed)
        external
        onlyValidTokenId(_tokenId)
    {
        OwnerAndHashSeed storage ownerAndHashSeed = _ownersAndHashSeeds[
            _tokenId
        ];
        require(
            msg.sender == address(randomizerContract),
            "Only randomizer may set"
        );
        require(
            ownerAndHashSeed.hashSeed == bytes12(0),
            "Token hash already set"
        );
        require(_hashSeed != bytes12(0), "No zero hash seed");
        ownerAndHashSeed.hashSeed = bytes12(_hashSeed);
    }

    /**
     * @notice Allows owner (AdminACL) to revoke ownership of the contract.
     * Note that the contract is intended to continue to function after the
     * owner renounces ownership, but no new projects will be able to be added.
     * Renouncing ownership will leave the contract without an owner,
     * thereby removing any functionality that is only available to the
     * owner/AdminACL contract. The same is true for any dependent contracts
     * that also integrate with the owner/AdminACL contract (e.g. potentially
     * minter suite contracts, registry contracts, etc.).
     * After renouncing ownership, artists will be in control of updates to
     * their payment addresses and splits (see modifier
     * onlyAdminACLOrRenouncedArtist`).
     * While there is no currently intended reason to call this method based on
     * defined Art Blocks business practices, this method exists to allow
     * artists to continue to maintain the limited set of contract
     * functionality that exists post-project-lock in an environment in which
     * there is no longer an admin maintaining this smart contract.
     * @dev This function is intended to be called directly by the AdminACL,
     * not by an address allowed by the AdminACL contract.
     */
    function renounceOwnership() public override onlyOwner {
        // broadcast that new projects are no longer allowed (if not already)
        _forbidNewProjects();
        // renounce ownership viw Ownable
        Ownable.renounceOwnership();
    }

    /**
     * @notice Updates reference to Art Blocks Curation Registry contract.
     * @param _artblocksCurationRegistryAddress Address of new Curation
     * Registry.
     */
    function updateArtblocksCurationRegistryAddress(
        address _artblocksCurationRegistryAddress
    )
        external
        onlyAdminACL(this.updateArtblocksCurationRegistryAddress.selector)
        onlyNonZeroAddress(_artblocksCurationRegistryAddress)
    {
        artblocksCurationRegistryAddress = _artblocksCurationRegistryAddress;
        emit PlatformUpdated(FIELD_ARTBLOCKS_CURATION_REGISTRY_ADDRESS);
    }

    /**
     * @notice Updates reference to Art Blocks Dependency Registry contract.
     * @param _artblocksDependencyRegistryAddress Address of new Dependency
     * Registry.
     */
    function updateArtblocksDependencyRegistryAddress(
        address _artblocksDependencyRegistryAddress
    )
        external
        onlyAdminACL(this.updateArtblocksDependencyRegistryAddress.selector)
        onlyNonZeroAddress(_artblocksDependencyRegistryAddress)
    {
        artblocksDependencyRegistryAddress = _artblocksDependencyRegistryAddress;
        emit PlatformUpdated(FIELD_ARTBLOCKS_DEPENDENCY_REGISTRY_ADDRESS);
    }

    /**
     * @notice Updates artblocksPrimarySalesAddress to
     * `_artblocksPrimarySalesAddress`.
     * @param _artblocksPrimarySalesAddress Address of new primary sales
     * payment address.
     */
    function updateArtblocksPrimarySalesAddress(
        address payable _artblocksPrimarySalesAddress
    )
        external
        onlyAdminACL(this.updateArtblocksPrimarySalesAddress.selector)
        onlyNonZeroAddress(_artblocksPrimarySalesAddress)
    {
        _updateArtblocksPrimarySalesAddress(_artblocksPrimarySalesAddress);
    }

    /**
     * @notice Updates Art Blocks secondary sales royalty payment address to
     * `_artblocksSecondarySalesAddress`.
     * @param _artblocksSecondarySalesAddress Address of new secondary sales
     * payment address.
     */
    function updateArtblocksSecondarySalesAddress(
        address payable _artblocksSecondarySalesAddress
    )
        external
        onlyAdminACL(this.updateArtblocksSecondarySalesAddress.selector)
        onlyNonZeroAddress(_artblocksSecondarySalesAddress)
    {
        _updateArtblocksSecondarySalesAddress(_artblocksSecondarySalesAddress);
    }

    /**
     * @notice Updates Art Blocks primary sales revenue percentage to
     * `artblocksPrimarySalesPercentage_`.
     * @param artblocksPrimarySalesPercentage_ New primary sales revenue
     * percentage.
     */
    function updateArtblocksPrimarySalesPercentage(
        uint256 artblocksPrimarySalesPercentage_
    )
        external
        onlyAdminACL(this.updateArtblocksPrimarySalesPercentage.selector)
    {
        require(
            artblocksPrimarySalesPercentage_ <=
                ART_BLOCKS_MAX_PRIMARY_SALES_PERCENTAGE,
            "Max of ART_BLOCKS_MAX_PRIMARY_SALES_PERCENTAGE percent"
        );
        _artblocksPrimarySalesPercentage = uint8(
            artblocksPrimarySalesPercentage_
        );
        emit PlatformUpdated(FIELD_ARTBLOCKS_PRIMARY_SALES_PERCENTAGE);
    }

    /**
     * @notice Updates Art Blocks secondary sales royalty Basis Points to
     * `_artblocksSecondarySalesBPS`.
     * @param _artblocksSecondarySalesBPS New secondary sales royalty Basis
     * points.
     * @dev Due to secondary royalties being ultimately enforced via social
     * consensus, no hard upper limit is imposed on the BPS value, other than
     * <= 100% royalty, which would not make mathematical sense. Realistically,
     * changing this value is expected to either never occur, or be a rare
     * occurrence.
     */
    function updateArtblocksSecondarySalesBPS(
        uint256 _artblocksSecondarySalesBPS
    ) external onlyAdminACL(this.updateArtblocksSecondarySalesBPS.selector) {
        require(
            _artblocksSecondarySalesBPS <= ART_BLOCKS_MAX_SECONDARY_SALES_BPS,
            "Max of ART_BLOCKS_MAX_SECONDARY_SALES_BPS BPS"
        );
        artblocksSecondarySalesBPS = _artblocksSecondarySalesBPS;
        emit PlatformUpdated(FIELD_ARTBLOCKS_SECONDARY_SALES_BPS);
    }

    /**
     * @notice Updates minter to `_address`.
     * @param _address Address of new minter.
     */
    function updateMinterContract(address _address)
        external
        onlyAdminACL(this.updateMinterContract.selector)
        onlyNonZeroAddress(_address)
    {
        minterContract = _address;
        emit MinterUpdated(_address);
    }

    /**
     * @notice Updates randomizer to `_randomizerAddress`.
     * @param _randomizerAddress Address of new randomizer.
     */
    function updateRandomizerAddress(address _randomizerAddress)
        external
        onlyAdminACL(this.updateRandomizerAddress.selector)
        onlyNonZeroAddress(_randomizerAddress)
    {
        _updateRandomizerAddress(_randomizerAddress);
    }

    /**
     * @notice Toggles project `_projectId` as active/inactive.
     * @param _projectId Project ID to be toggled.
     */
    function toggleProjectIsActive(uint256 _projectId)
        external
        onlyAdminACL(this.toggleProjectIsActive.selector)
        onlyValidProjectId(_projectId)
    {
        projects[_projectId].active = !projects[_projectId].active;
        emit ProjectUpdated(_projectId, FIELD_PROJECT_ACTIVE);
    }

    /**
     * @notice Artist proposes updated set of artist address, additional payee
     * addresses, and percentage splits for project `_projectId`. Addresses and
     * percentages do not have to all be changed, but they must all be defined
     * as a complete set.
     * @param _projectId Project ID.
     * @param _artistAddress Artist address that controls the project, and may
     * receive payments.
     * @param _additionalPayeePrimarySales Address that may receive a
     * percentage split of the artist's primary sales revenue.
     * @param _additionalPayeePrimarySalesPercentage Percent of artist's
     * portion of primary sale revenue that will be split to address
     * `_additionalPayeePrimarySales`.
     * @param _additionalPayeeSecondarySales Address that may receive a percentage
     * split of the secondary sales royalties.
     * @param _additionalPayeeSecondarySalesPercentage Percent of artist's portion
     * of secondary sale royalties that will be split to address
     * `_additionalPayeeSecondarySales`.
     * @dev `_artistAddress` must be a valid address (non-zero-address), but it
     * is intentionally allowable for `_additionalPayee{Primary,Secondaary}Sales`
     * and their associated percentages to be zero'd out by the controlling artist.
     */
    function proposeArtistPaymentAddressesAndSplits(
        uint256 _projectId,
        address payable _artistAddress,
        address payable _additionalPayeePrimarySales,
        uint256 _additionalPayeePrimarySalesPercentage,
        address payable _additionalPayeeSecondarySales,
        uint256 _additionalPayeeSecondarySalesPercentage
    )
        external
        onlyValidProjectId(_projectId)
        onlyArtist(_projectId)
        onlyNonZeroAddress(_artistAddress)
    {
        // checks
        require(
            _additionalPayeePrimarySalesPercentage <= ONE_HUNDRED &&
                _additionalPayeeSecondarySalesPercentage <= ONE_HUNDRED,
            "Max of 100%"
        );
        // effects
        proposedArtistAddressesAndSplitsHash[_projectId] = keccak256(
            abi.encode(
                _artistAddress,
                _additionalPayeePrimarySales,
                _additionalPayeePrimarySalesPercentage,
                _additionalPayeeSecondarySales,
                _additionalPayeeSecondarySalesPercentage
            )
        );
        // emit event for off-chain indexing
        emit ProposedArtistAddressesAndSplits(
            _projectId,
            _artistAddress,
            _additionalPayeePrimarySales,
            _additionalPayeePrimarySalesPercentage,
            _additionalPayeeSecondarySales,
            _additionalPayeeSecondarySalesPercentage
        );
    }

    /**
     * @notice Admin accepts a proposed set of updated artist address,
     * additional payee addresses, and percentage splits for project
     * `_projectId`. Addresses and percentages do not have to all be changed,
     * but they must all be defined as a complete set.
     * @param _projectId Project ID.
     * @param _artistAddress Artist address that controls the project, and may
     * receive payments.
     * @param _additionalPayeePrimarySales Address that may receive a
     * percentage split of the artist's primary sales revenue.
     * @param _additionalPayeePrimarySalesPercentage Percent of artist's
     * portion of primary sale revenue that will be split to address
     * `_additionalPayeePrimarySales`.
     * @param _additionalPayeeSecondarySales Address that may receive a percentage
     * split of the secondary sales royalties.
     * @param _additionalPayeeSecondarySalesPercentage Percent of artist's portion
     * of secondary sale royalties that will be split to address
     * `_additionalPayeeSecondarySales`.
     * @dev this must be called by the Admin ACL contract, and must only accept
     * the most recent proposed values for a given project (validated on-chain
     * by comparing the hash of the proposed and accepted values).
     * @dev `_artistAddress` must be a valid address (non-zero-address), but it
     * is intentionally allowable for `_additionalPayee{Primary,Secondaary}Sales`
     * and their associated percentages to be zero'd out by the controlling artist.
     */
    function adminAcceptArtistAddressesAndSplits(
        uint256 _projectId,
        address payable _artistAddress,
        address payable _additionalPayeePrimarySales,
        uint256 _additionalPayeePrimarySalesPercentage,
        address payable _additionalPayeeSecondarySales,
        uint256 _additionalPayeeSecondarySalesPercentage
    )
        external
        onlyValidProjectId(_projectId)
        onlyAdminACLOrRenouncedArtist(
            _projectId,
            this.adminAcceptArtistAddressesAndSplits.selector
        )
        onlyNonZeroAddress(_artistAddress)
    {
        // checks
        require(
            proposedArtistAddressesAndSplitsHash[_projectId] ==
                keccak256(
                    abi.encode(
                        _artistAddress,
                        _additionalPayeePrimarySales,
                        _additionalPayeePrimarySalesPercentage,
                        _additionalPayeeSecondarySales,
                        _additionalPayeeSecondarySalesPercentage
                    )
                ),
            "Must match artist proposal"
        );
        // effects
        ProjectFinance storage projectFinance = projectIdToFinancials[
            _projectId
        ];
        projectFinance.artistAddress = _artistAddress;
        projectFinance
            .additionalPayeePrimarySales = _additionalPayeePrimarySales;
        projectFinance.additionalPayeePrimarySalesPercentage = uint8(
            _additionalPayeePrimarySalesPercentage
        );
        projectFinance
            .additionalPayeeSecondarySales = _additionalPayeeSecondarySales;
        projectFinance.additionalPayeeSecondarySalesPercentage = uint8(
            _additionalPayeeSecondarySalesPercentage
        );
        // clear proposed values
        proposedArtistAddressesAndSplitsHash[_projectId] = bytes32(0);
        // emit event for off-chain indexing
        emit AcceptedArtistAddressesAndSplits(_projectId);
    }

    /**
     * @notice Updates artist of project `_projectId` to `_artistAddress`.
     * This is to only be used in the event that the artist address is
     * compromised or sanctioned.
     * @param _projectId Project ID.
     * @param _artistAddress New artist address.
     */
    function updateProjectArtistAddress(
        uint256 _projectId,
        address payable _artistAddress
    )
        external
        onlyValidProjectId(_projectId)
        onlyAdminACLOrRenouncedArtist(
            _projectId,
            this.updateProjectArtistAddress.selector
        )
        onlyNonZeroAddress(_artistAddress)
    {
        projectIdToFinancials[_projectId].artistAddress = _artistAddress;
        emit ProjectUpdated(_projectId, FIELD_PROJECT_ARTIST_ADDRESS);
    }

    /**
     * @notice Toggles paused state of project `_projectId`.
     * @param _projectId Project ID to be toggled.
     */
    function toggleProjectIsPaused(uint256 _projectId)
        external
        onlyArtist(_projectId)
    {
        projects[_projectId].paused = !projects[_projectId].paused;
        emit ProjectUpdated(_projectId, FIELD_PROJECT_PAUSED);
    }

    /**
     * @notice Adds new project `_projectName` by `_artistAddress`.
     * @param _projectName Project name.
     * @param _artistAddress Artist's address.
     * @dev token price now stored on minter
     */
    function addProject(
        string memory _projectName,
        address payable _artistAddress
    )
        external
        onlyAdminACL(this.addProject.selector)
        onlyNonEmptyString(_projectName)
        onlyNonZeroAddress(_artistAddress)
    {
        require(!newProjectsForbidden, "New projects forbidden");
        uint256 projectId = _nextProjectId;
        projectIdToFinancials[projectId].artistAddress = _artistAddress;
        projects[projectId].name = _projectName;
        projects[projectId].paused = true;
        projects[projectId].maxInvocations = ONE_MILLION_UINT24;
        projects[projectId].projectBaseURI = defaultBaseURI;

        _nextProjectId = uint248(projectId) + 1;
        emit ProjectUpdated(projectId, FIELD_PROJECT_CREATED);
    }

    /**
     * @notice Forever forbids new projects from being added to this contract.
     */
    function forbidNewProjects()
        external
        onlyAdminACL(this.forbidNewProjects.selector)
    {
        require(!newProjectsForbidden, "Already forbidden");
        _forbidNewProjects();
    }

    /**
     * @notice Updates name of project `_projectId` to be `_projectName`.
     * @param _projectId Project ID.
     * @param _projectName New project name.
     */
    function updateProjectName(uint256 _projectId, string memory _projectName)
        external
        onlyUnlocked(_projectId)
        onlyArtistOrAdminACL(_projectId, this.updateProjectName.selector)
        onlyNonEmptyString(_projectName)
    {
        projects[_projectId].name = _projectName;
        emit ProjectUpdated(_projectId, FIELD_PROJECT_NAME);
    }

    /**
     * @notice Updates artist name for project `_projectId` to be
     * `_projectArtistName`.
     * @param _projectId Project ID.
     * @param _projectArtistName New artist name.
     */
    function updateProjectArtistName(
        uint256 _projectId,
        string memory _projectArtistName
    )
        external
        onlyUnlocked(_projectId)
        onlyArtistOrAdminACL(_projectId, this.updateProjectArtistName.selector)
        onlyNonEmptyString(_projectArtistName)
    {
        projects[_projectId].artist = _projectArtistName;
        emit ProjectUpdated(_projectId, FIELD_PROJECT_ARTIST_NAME);
    }

    /**
     * @notice Updates artist secondary market royalties for project
     * `_projectId` to be `_secondMarketRoyalty` percent.
     * This DOES NOT include the secondary market royalty percentages collected
     * by Art Blocks; this is only the total percentage of royalties that will
     * be split to artist and additionalSecondaryPayee.
     * @param _projectId Project ID.
     * @param _secondMarketRoyalty Percent of secondary sales revenue that will
     * be split to artist and additionalSecondaryPayee. This must be less than
     * or equal to ARTIST_MAX_SECONDARY_ROYALTY_PERCENTAGE percent.
     */
    function updateProjectSecondaryMarketRoyaltyPercentage(
        uint256 _projectId,
        uint256 _secondMarketRoyalty
    ) external onlyArtist(_projectId) {
        require(
            _secondMarketRoyalty <= ARTIST_MAX_SECONDARY_ROYALTY_PERCENTAGE,
            "Max of ARTIST_MAX_SECONDARY_ROYALTY_PERCENTAGE percent"
        );
        projectIdToFinancials[_projectId]
            .secondaryMarketRoyaltyPercentage = uint8(_secondMarketRoyalty);
        emit ProjectUpdated(
            _projectId,
            FIELD_PROJECT_SECONDARY_MARKET_ROYALTY_PERCENTAGE
        );
    }

    /**
     * @notice Updates description of project `_projectId`.
     * Only artist may call when unlocked, only admin may call when locked.
     * @param _projectId Project ID.
     * @param _projectDescription New project description.
     */
    function updateProjectDescription(
        uint256 _projectId,
        string memory _projectDescription
    ) external {
        // checks
        require(
            _projectUnlocked(_projectId)
                ? msg.sender == projectIdToFinancials[_projectId].artistAddress
                : adminACLAllowed(
                    msg.sender,
                    address(this),
                    this.updateProjectDescription.selector
                ),
            "Only artist when unlocked, owner when locked"
        );
        // effects
        projects[_projectId].description = _projectDescription;
        emit ProjectUpdated(_projectId, FIELD_PROJECT_DESCRIPTION);
    }

    /**
     * @notice Updates website of project `_projectId` to be `_projectWebsite`.
<<<<<<< HEAD
     * @param _projectId Project ID.
     * @param _projectWebsite New project website.
=======
     * @dev It is intentionally allowed for this to be set to the empty string.
>>>>>>> 132d3e36
     */
    function updateProjectWebsite(
        uint256 _projectId,
        string memory _projectWebsite
    ) external onlyArtist(_projectId) {
        projects[_projectId].website = _projectWebsite;
        emit ProjectUpdated(_projectId, FIELD_PROJECT_WEBSITE);
    }

    /**
     * @notice Updates license for project `_projectId`.
     * @param _projectId Project ID.
     * @param _projectLicense New project license.
     */
    function updateProjectLicense(
        uint256 _projectId,
        string memory _projectLicense
    )
        external
        onlyUnlocked(_projectId)
        onlyArtistOrAdminACL(_projectId, this.updateProjectLicense.selector)
        onlyNonEmptyString(_projectLicense)
    {
        projects[_projectId].license = _projectLicense;
        emit ProjectUpdated(_projectId, FIELD_PROJECT_LICENSE);
    }

    /**
     * @notice Updates maximum invocations for project `_projectId` to
     * `_maxInvocations`. Maximum invocations may only be decreased by the
     * artist, and must be greater than or equal to current invocations.
     * New projects are created with maximum invocations of 1 million by
     * default.
     * @param _projectId Project ID.
     * @param _maxInvocations New maximum invocations.
     */
    function updateProjectMaxInvocations(
        uint256 _projectId,
        uint24 _maxInvocations
    ) external onlyArtist(_projectId) {
        // CHECKS
        Project storage project = projects[_projectId];
        uint256 _invocations = project.invocations;
        require(
            (_maxInvocations < project.maxInvocations),
            "maxInvocations may only be decreased"
        );
        require(
            _maxInvocations >= _invocations,
            "Only max invocations gte current invocations"
        );
        // EFFECTS
        project.maxInvocations = _maxInvocations;
        emit ProjectUpdated(_projectId, FIELD_PROJECT_MAX_INVOCATIONS);

        // register completed timestamp if action completed the project
        if (_maxInvocations == _invocations) {
            _completeProject(_projectId);
        }
    }

    /**
     * @notice Adds a script to project `_projectId`.
     * @param _projectId Project to be updated.
     * @param _script Script to be added.
     */
    function addProjectScript(uint256 _projectId, string memory _script)
        external
        onlyUnlocked(_projectId)
        onlyArtistOrAdminACL(_projectId, this.addProjectScript.selector)
        onlyNonEmptyString(_script)
    {
        Project storage project = projects[_projectId];
        project.scripts[project.scriptCount] = _script;
        project.scriptCount = project.scriptCount + 1;
        emit ProjectUpdated(_projectId, FIELD_PROJECT_SCRIPT);
    }

    /**
     * @notice Updates script for project `_projectId` at script ID `_scriptId`.
     * @param _projectId Project to be updated.
     * @param _scriptId Script ID to be updated.
     * @param _script The updated script value.
     */
    function updateProjectScript(
        uint256 _projectId,
        uint256 _scriptId,
        string memory _script
    )
        external
        onlyUnlocked(_projectId)
        onlyArtistOrAdminACL(_projectId, this.updateProjectScript.selector)
        onlyNonEmptyString(_script)
    {
        Project storage project = projects[_projectId];
        require(_scriptId < project.scriptCount, "scriptId out of range");
        project.scripts[_scriptId] = _script;
        emit ProjectUpdated(_projectId, FIELD_PROJECT_SCRIPT);
    }

    /**
     * @notice Removes last script from project `_projectId`.
     * @param _projectId Project to be updated.
     */
    function removeProjectLastScript(uint256 _projectId)
        external
        onlyUnlocked(_projectId)
        onlyArtistOrAdminACL(_projectId, this.removeProjectLastScript.selector)
    {
        Project storage project = projects[_projectId];
        require(project.scriptCount > 0, "there are no scripts to remove");
        delete project.scripts[project.scriptCount - 1];
        unchecked {
            project.scriptCount = project.scriptCount - 1;
        }
        emit ProjectUpdated(_projectId, FIELD_PROJECT_SCRIPT);
    }

    /**
     * @notice Updates script type for project `_projectId`.
     * @param _projectId Project to be updated.
     * @param _scriptTypeAndVersion Script type and version e.g. "p5js@1.0.0",
     * as bytes32 encoded string.
     */
    function updateProjectScriptType(
        uint256 _projectId,
        bytes32 _scriptTypeAndVersion
    )
        external
        onlyUnlocked(_projectId)
        onlyArtistOrAdminACL(_projectId, this.updateProjectScriptType.selector)
    {
        Project storage project = projects[_projectId];
        // require exactly one @ symbol in _scriptTypeAndVersion
        require(
            _scriptTypeAndVersion.containsExactCharacterQty(
                AT_CHARACTER_CODE,
                uint8(1)
            ),
            "must contain exactly one @"
        );
        project.scriptTypeAndVersion = _scriptTypeAndVersion;
        emit ProjectUpdated(_projectId, FIELD_PROJECT_SCRIPT_TYPE);
    }

    /**
     * @notice Updates project's aspect ratio.
     * @param _projectId Project to be updated.
     * @param _aspectRatio Aspect ratio to be set. Intended to be string in the
     * format of a decimal, e.g. "1" for square, "1.77777778" for 16:9, etc.,
     * allowing for a maximum of 10 digits and one (optional) decimal separator.
     */
    function updateProjectAspectRatio(
        uint256 _projectId,
        string memory _aspectRatio
    )
        external
        onlyUnlocked(_projectId)
        onlyArtistOrAdminACL(_projectId, this.updateProjectAspectRatio.selector)
        onlyNonEmptyString(_aspectRatio)
    {
        // Perform more detailed input validation for aspect ratio.
        bytes memory aspectRatioBytes = bytes(_aspectRatio);
        uint256 bytesLength = aspectRatioBytes.length;
        require(bytesLength <= 11, "Aspect ratio format too long");
        bool hasSeenDecimalSeparator = false;
        bool hasSeenNumber = false;
        for (uint256 i; i < bytesLength; i++) {
            bytes1 character = aspectRatioBytes[i];
            // Allow as many #s as desired.
            if (character >= 0x30 && character <= 0x39) {
                // 9-0
                // We need to ensure there is at least 1 `9-0` occurrence.
                hasSeenNumber = true;
                continue;
            }
            if (character == 0x2E) {
                // .
                // Allow no more than 1 `.` occurrence.
                if (!hasSeenDecimalSeparator) {
                    hasSeenDecimalSeparator = true;
                    continue;
                }
            }
            revert("Improperly formatted aspect ratio");
        }
        require(hasSeenNumber, "Aspect ratio has no numbers");

        projects[_projectId].aspectRatio = _aspectRatio;
        emit ProjectUpdated(_projectId, FIELD_PROJECT_ASPECT_RATIO);
    }

    /**
     * @notice Updates base URI for project `_projectId` to `_newBaseURI`.
     * This is the controlling base URI for all tokens in the project. The
     * contract-level defaultBaseURI is only used when initializing new
     * projects.
     * @param _projectId Project to be updated.
     * @param _newBaseURI New base URI.
     */
    function updateProjectBaseURI(uint256 _projectId, string memory _newBaseURI)
        external
        onlyArtist(_projectId)
        onlyNonEmptyString(_newBaseURI)
    {
        projects[_projectId].projectBaseURI = _newBaseURI;
        emit ProjectUpdated(_projectId, FIELD_PROJECT_BASE_URI);
    }

    /**
     * @notice Updates default base URI to `_defaultBaseURI`. The
     * contract-level defaultBaseURI is only used when initializing new
     * projects. Token URIs are determined by their project's `projectBaseURI`.
     * @param _defaultBaseURI New default base URI.
     */
    function updateDefaultBaseURI(string memory _defaultBaseURI)
        external
        onlyAdminACL(this.updateDefaultBaseURI.selector)
        onlyNonEmptyString(_defaultBaseURI)
    {
        _updateDefaultBaseURI(_defaultBaseURI);
    }

    /**
     * @notice Next project ID to be created on this contract.
     * @return uint256 Next project ID.
     */
    function nextProjectId() external view returns (uint256) {
        return _nextProjectId;
    }

    /**
     * @notice Returns token hash for token ID `_tokenId`. Returns null if hash
     * has not been set.
     * @param _tokenId Token ID to be queried.
     * @return bytes32 Token hash.
     * @dev token hash is the keccak256 hash of the stored hash seed
     */
    function tokenIdToHash(uint256 _tokenId) external view returns (bytes32) {
        bytes12 _hashSeed = _ownersAndHashSeeds[_tokenId].hashSeed;
        if (_hashSeed == 0) {
            return 0;
        }
        return keccak256(abi.encode(_hashSeed));
    }

    /**
     * @notice View function returning Art Blocks portion of primary sales, in
     * percent.
     * @return uint256 Art Blocks portion of primary sales, in percent.
     */
    function artblocksPrimarySalesPercentage() external view returns (uint256) {
        return _artblocksPrimarySalesPercentage;
    }

    /**
     * @notice View function returning Artist's address for project
     * `_projectId`.
     * @param _projectId Project ID to be queried.
     * @return address Artist's address.
     */
    function projectIdToArtistAddress(uint256 _projectId)
        external
        view
        returns (address payable)
    {
        return projectIdToFinancials[_projectId].artistAddress;
    }

    /**
     * @notice View function returning Artist's secondary market royalty
     * percentage for project `_projectId`.
     * This does not include Art Blocks portion of secondary market royalties.
     * @param _projectId Project ID to be queried.
     * @return uint256 Artist's secondary market royalty percentage.
     */
    function projectIdToSecondaryMarketRoyaltyPercentage(uint256 _projectId)
        external
        view
        returns (uint256)
    {
        return
            projectIdToFinancials[_projectId].secondaryMarketRoyaltyPercentage;
    }

    /**
     * @notice View function returning Artist's additional payee address for
     * primary sales, for project `_projectId`.
     * @param _projectId Project ID to be queried.
     * @return address Artist's additional payee address for primary sales.
     */
    function projectIdToAdditionalPayeePrimarySales(uint256 _projectId)
        external
        view
        returns (address payable)
    {
        return projectIdToFinancials[_projectId].additionalPayeePrimarySales;
    }

    /**
     * @notice View function returning Artist's additional payee primary sales
     * percentage, for project `_projectId`.
     * @param _projectId Project ID to be queried.
     * @return uint256 Artist's additional payee primary sales percentage.
     */
    function projectIdToAdditionalPayeePrimarySalesPercentage(
        uint256 _projectId
    ) external view returns (uint256) {
        return
            projectIdToFinancials[_projectId]
                .additionalPayeePrimarySalesPercentage;
    }

    /**
     * @notice View function returning Artist's additional payee address for
     * secondary sales, for project `_projectId`.
     * @param _projectId Project ID to be queried.
     * @return address payable Artist's additional payee address for secondary
     * sales.
     */
    function projectIdToAdditionalPayeeSecondarySales(uint256 _projectId)
        external
        view
        returns (address payable)
    {
        return projectIdToFinancials[_projectId].additionalPayeeSecondarySales;
    }

    /**
     * @notice View function returning Artist's additional payee secondary
     * sales percentage, for project `_projectId`.
     * @param _projectId Project ID to be queried.
     * @return uint256 Artist's additional payee secondary sales percentage.
     */
    function projectIdToAdditionalPayeeSecondarySalesPercentage(
        uint256 _projectId
    ) external view returns (uint256) {
        return
            projectIdToFinancials[_projectId]
                .additionalPayeeSecondarySalesPercentage;
    }

    /**
     * @notice Returns project details for project `_projectId`.
     * @param _projectId Project to be queried.
     * @return projectName Name of project
     * @return artist Artist of project
     * @return description Project description
     * @return website Project website
     * @return license Project license
     * @dev this function was named projectDetails prior to V3 core contract.
     */
    function projectDetails(uint256 _projectId)
        external
        view
        returns (
            string memory projectName,
            string memory artist,
            string memory description,
            string memory website,
            string memory license
        )
    {
        Project storage project = projects[_projectId];
        projectName = project.name;
        artist = project.artist;
        description = project.description;
        website = project.website;
        license = project.license;
    }

    /**
     * @notice Returns project state data for project `_projectId`.
     * @param _projectId Project to be queried
     * @return invocations Current number of invocations
     * @return maxInvocations Maximum allowed invocations
     * @return active Boolean representing if project is currently active
     * @return paused Boolean representing if project is paused
     * @return completedTimestamp zero if project not complete, otherwise
     * timestamp of project completion.
     * @return locked Boolean representing if project is locked
     * @dev price and currency info are located on minter contracts
     */
    function projectStateData(uint256 _projectId)
        external
        view
        returns (
            uint256 invocations,
            uint256 maxInvocations,
            bool active,
            bool paused,
            uint256 completedTimestamp,
            bool locked
        )
    {
        Project storage project = projects[_projectId];
        invocations = project.invocations;
        maxInvocations = project.maxInvocations;
        active = project.active;
        paused = project.paused;
        completedTimestamp = project.completedTimestamp;
        locked = !_projectUnlocked(_projectId);
    }

    /**
     * @notice Returns artist payment information for project `_projectId`.
     * @param _projectId Project to be queried
     * @return artistAddress Project Artist's address
     * @return additionalPayeePrimarySales Additional payee address for primary
     * sales
     * @return additionalPayeePrimarySalesPercentage Percentage of artist revenue
     * to be sent to the additional payee address for primary sales
     * @return additionalPayeeSecondarySales Additional payee address for secondary
     * sales royalties
     * @return additionalPayeeSecondarySalesPercentage Percentage of artist revenue
     * to be sent to the additional payee address for secondary sales royalties
     * @return secondaryMarketRoyaltyPercentage Royalty percentage to be sent to
     * combination of artist and additional payee. This does not include the
     * platform's percentage of secondary sales royalties, which is defined by
     * `artblocksSecondarySalesBPS`.
     */
    function projectArtistPaymentInfo(uint256 _projectId)
        external
        view
        returns (
            address artistAddress,
            address additionalPayeePrimarySales,
            uint256 additionalPayeePrimarySalesPercentage,
            address additionalPayeeSecondarySales,
            uint256 additionalPayeeSecondarySalesPercentage,
            uint256 secondaryMarketRoyaltyPercentage
        )
    {
        ProjectFinance storage projectFinance = projectIdToFinancials[
            _projectId
        ];
        artistAddress = projectFinance.artistAddress;
        additionalPayeePrimarySales = projectFinance
            .additionalPayeePrimarySales;
        additionalPayeePrimarySalesPercentage = projectFinance
            .additionalPayeePrimarySalesPercentage;
        additionalPayeeSecondarySales = projectFinance
            .additionalPayeeSecondarySales;
        additionalPayeeSecondarySalesPercentage = projectFinance
            .additionalPayeeSecondarySalesPercentage;
        secondaryMarketRoyaltyPercentage = projectFinance
            .secondaryMarketRoyaltyPercentage;
    }

    /**
     * @notice Returns script information for project `_projectId`.
     * @param _projectId Project to be queried.
     * @return scriptTypeAndVersion Project's script type and version
     * (e.g. "p5js(atSymbol)1.0.0")
     * @return aspectRatio Aspect ratio of project (e.g. "1" for square,
     * "1.77777778" for 16:9, etc.)
     * @return scriptCount Count of scripts for project
     */
    function projectScriptDetails(uint256 _projectId)
        external
        view
        returns (
            string memory scriptTypeAndVersion,
            string memory aspectRatio,
            uint256 scriptCount
        )
    {
        Project storage project = projects[_projectId];
        scriptTypeAndVersion = project.scriptTypeAndVersion.toString();
        aspectRatio = project.aspectRatio;
        scriptCount = project.scriptCount;
    }

    /**
     * @notice Returns script for project `_projectId` at script index `_index`.
     * @param _projectId Project to be queried.
     * @param _index Index of script to be queried.
     */
    function projectScriptByIndex(uint256 _projectId, uint256 _index)
        external
        view
        returns (string memory)
    {
        return projects[_projectId].scripts[_index];
    }

    /**
     * @notice Returns base URI for project `_projectId`.
     * @param _projectId Project to be queried.
     * @return projectBaseURI Base URI for project
     */
    function projectURIInfo(uint256 _projectId)
        external
        view
        returns (string memory projectBaseURI)
    {
        projectBaseURI = projects[_projectId].projectBaseURI;
    }

    /**
     * @notice Backwards-compatible (pre-V3) function returning if `_minter` is
     * minterContract.
     * @param _minter Address to be queried.
     * @return bool Boolean representing if `_minter` is minterContract.
     */
    function isMintWhitelisted(address _minter) external view returns (bool) {
        return (minterContract == _minter);
    }

    /**
     * @notice Gets qty of randomizers in history of all randomizers used by
     * this core contract. If a randomizer is switched away from then back to,
     * it will show up in the history twice.
     * @return randomizerHistoryCount Count of randomizers in history
     */
    function numHistoricalRandomizers() external view returns (uint256) {
        return _historicalRandomizerAddresses.length;
    }

    /**
     * @notice Gets address of randomizer at index `_index` in history of all
     * randomizers used by this core contract. Index is zero-based.
     * @param _index Historical index of randomizer to be queried.
     * @return randomizerAddress Address of randomizer at index `_index`.
     * @dev If a randomizer is switched away from and then switched back to, it
     * will show up in the history twice.
     */
    function getHistoricalRandomizerAt(uint256 _index)
        external
        view
        returns (address)
    {
        require(
            _index < _historicalRandomizerAddresses.length,
            "Index out of bounds"
        );
        return _historicalRandomizerAddresses[_index];
    }

    /**
     * @notice Backwards-compatible (pre-V3) function returning Art Blocks
     * primary sales payment address (now called artblocksPrimarySalesAddress).
     * @return address payable Art Blocks primary sales payment address
     */
    function artblocksAddress() external view returns (address payable) {
        return artblocksPrimarySalesAddress;
    }

    /**
     * @notice Backwards-compatible (pre-V3) function returning Art Blocks
     * primary sales percentage (now called artblocksPrimarySalesPercentage).
     * @return uint256 Art Blocks primary sales percentage
     */
    function artblocksPercentage() external view returns (uint256) {
        return _artblocksPrimarySalesPercentage;
    }

    /**
     * @notice Backwards-compatible (pre-V3) function.
     * Gets artist + artist's additional payee royalty data for token ID
     `_tokenId`.
     * WARNING: Does not include Art Blocks portion of royalties.
     * @param _tokenId Token ID to be queried.
     * @return artistAddress Artist's payment address
     * @return additionalPayee Additional payee's payment address
     * @return additionalPayeePercentage Percentage of artist revenue
     * to be sent to the additional payee's address
     * @return royaltyFeeByID Total royalty percentage to be sent to
     * combination of artist and additional payee
     * @dev Does not include Art Blocks portion of royalties.
     */
    function getRoyaltyData(uint256 _tokenId)
        external
        view
        returns (
            address artistAddress,
            address additionalPayee,
            uint256 additionalPayeePercentage,
            uint256 royaltyFeeByID
        )
    {
        uint256 projectId = tokenIdToProjectId(_tokenId);
        ProjectFinance storage projectFinance = projectIdToFinancials[
            projectId
        ];
        artistAddress = projectFinance.artistAddress;
        additionalPayee = projectFinance.additionalPayeeSecondarySales;
        additionalPayeePercentage = projectFinance
            .additionalPayeeSecondarySalesPercentage;
        royaltyFeeByID = projectFinance.secondaryMarketRoyaltyPercentage;
    }

    /**
     * @notice Gets royalty Basis Points (BPS) for token ID `_tokenId`.
     * This conforms to the IManifold interface designated in the Royalty
     * Registry's RoyaltyEngineV1.sol contract.
     * ref: https://github.com/manifoldxyz/royalty-registry-solidity
     * @param _tokenId Token ID to be queried.
     * @return recipients Array of royalty payment recipients
     * @return bps Array of Basis Points (BPS) allocated to each recipient,
     * aligned by index.
     * @dev reverts if invalid _tokenId
     * @dev only returns recipients that have a non-zero BPS allocation
     */
    function getRoyalties(uint256 _tokenId)
        external
        view
        onlyValidTokenId(_tokenId)
        returns (address payable[] memory recipients, uint256[] memory bps)
    {
        // initialize arrays with maximum potential length
        recipients = new address payable[](3);
        bps = new uint256[](3);

        uint256 projectId = tokenIdToProjectId(_tokenId);
        ProjectFinance storage projectFinance = projectIdToFinancials[
            projectId
        ];
        // load values into memory
        uint256 royaltyPercentageForArtistAndAdditional = projectFinance
            .secondaryMarketRoyaltyPercentage;
        uint256 additionalPayeePercentage = projectFinance
            .additionalPayeeSecondarySalesPercentage;
        // calculate BPS = percentage * 100
        uint256 artistBPS = (ONE_HUNDRED - additionalPayeePercentage) *
            royaltyPercentageForArtistAndAdditional;

        uint256 additionalBPS = additionalPayeePercentage *
            royaltyPercentageForArtistAndAdditional;
        uint256 artblocksBPS = artblocksSecondarySalesBPS;
        // populate arrays
        uint256 payeeCount;
        if (artistBPS > 0) {
            recipients[payeeCount] = projectFinance.artistAddress;
            bps[payeeCount++] = artistBPS;
        }
        if (additionalBPS > 0) {
            recipients[payeeCount] = projectFinance
                .additionalPayeeSecondarySales;
            bps[payeeCount++] = additionalBPS;
        }
        if (artblocksBPS > 0) {
            recipients[payeeCount] = artblocksSecondarySalesAddress;
            bps[payeeCount++] = artblocksBPS;
        }
        // trim arrays if necessary
        if (3 > payeeCount) {
            assembly {
                let decrease := sub(3, payeeCount)
                mstore(recipients, sub(mload(recipients), decrease))
                mstore(bps, sub(mload(bps), decrease))
            }
        }
        return (recipients, bps);
    }

    /**
     * @notice View function that returns appropriate revenue splits between
     * different Art Blocks, Artist, and Artist's additional primary sales
     * payee given a sale price of `_price` on project `_projectId`.
     * This always returns three revenue amounts and three addresses, but if a
     * revenue is zero for either Artist or additional payee, the corresponding
     * address returned will also be null (for gas optimization).
     * Does not account for refund if user overpays for a token (minter should
     * handle a refund of the difference, if appropriate).
     * Some minters may have alternative methods of splitting payments, in
     * which case they should implement their own payment splitting logic.
     * @param _projectId Project ID to be queried.
     * @param _price Sale price of token.
     * @return artblocksRevenue_ amount of revenue to be sent to Art Blocks
     * @return artblocksAddress_ address to send Art Blocks revenue to
     * @return artistRevenue_ amount of revenue to be sent to Artist
     * @return artistAddress_ address to send Artist revenue to. Will be null
     * if no revenue is due to artist (gas optimization).
     * @return additionalPayeePrimaryRevenue_ amount of revenue to be sent to
     * additional payee for primary sales
     * @return additionalPayeePrimaryAddress_ address to send Artist's
     * additional payee for primary sales revenue to. Will be null if no
     * revenue is due to additional payee for primary sales (gas optimization).
     * @dev this always returns three addresses and three revenues, but if the
     * revenue is zero, the corresponding address will be address(0). It is up
     * to the contract performing the revenue split to handle this
     * appropriately.
     */
    function getPrimaryRevenueSplits(uint256 _projectId, uint256 _price)
        external
        view
        returns (
            uint256 artblocksRevenue_,
            address payable artblocksAddress_,
            uint256 artistRevenue_,
            address payable artistAddress_,
            uint256 additionalPayeePrimaryRevenue_,
            address payable additionalPayeePrimaryAddress_
        )
    {
        ProjectFinance storage projectFinance = projectIdToFinancials[
            _projectId
        ];
        // calculate revenues
        artblocksRevenue_ =
            (_price * uint256(_artblocksPrimarySalesPercentage)) /
            ONE_HUNDRED;
        uint256 projectFunds;
        unchecked {
            // artblocksRevenue_ is always <=25, so guaranteed to never underflow
            projectFunds = _price - artblocksRevenue_;
        }
        additionalPayeePrimaryRevenue_ =
            (projectFunds *
                projectFinance.additionalPayeePrimarySalesPercentage) /
            ONE_HUNDRED;
        unchecked {
            // projectIdToAdditionalPayeePrimarySalesPercentage is always
            // <=100, so guaranteed to never underflow
            artistRevenue_ = projectFunds - additionalPayeePrimaryRevenue_;
        }
        // set addresses from storage
        artblocksAddress_ = artblocksPrimarySalesAddress;
        if (artistRevenue_ > 0) {
            artistAddress_ = projectFinance.artistAddress;
        }
        if (additionalPayeePrimaryRevenue_ > 0) {
            additionalPayeePrimaryAddress_ = projectFinance
                .additionalPayeePrimarySales;
        }
    }

    /**
     * @notice Backwards-compatible (pre-V3) getter returning contract admin
     * @return address Address of contract admin (same as owner)
     */
    function admin() external view returns (address) {
        return owner();
    }

    /**
     * @notice Gets the project ID for a given `_tokenId`.
     * @param _tokenId Token ID to be queried.
     * @return _projectId Project ID for given `_tokenId`.
     */
    function tokenIdToProjectId(uint256 _tokenId)
        public
        pure
        returns (uint256 _projectId)
    {
        return _tokenId / ONE_MILLION;
    }

    /**
     * @notice Convenience function that returns whether `_sender` is allowed
     * to call function with selector `_selector` on contract `_contract`, as
     * determined by this contract's current Admin ACL contract. Expected use
     * cases include minter contracts checking if caller is allowed to call
     * admin-gated functions on minter contracts.
     * @param _sender Address of the sender calling function with selector
     * `_selector` on contract `_contract`.
     * @param _contract Address of the contract being called by `_sender`.
     * @param _selector Function selector of the function being called by
     * `_sender`.
     * @return bool Whether `_sender` is allowed to call function with selector
     * `_selector` on contract `_contract`.
     * @dev assumes the Admin ACL contract is the owner of this contract, which
     * is expected to always be true.
     * @dev adminACLContract is expected to either be null address (if owner
     * has renounced ownership), or conform to IAdminACLV0 interface. Check for
     * null address first to avoid revert when admin has renounced ownership.
     */
    function adminACLAllowed(
        address _sender,
        address _contract,
        bytes4 _selector
    ) public returns (bool) {
        return
            owner() != address(0) &&
            adminACLContract.allowed(_sender, _contract, _selector);
    }

    /**
     * @notice Returns contract owner. Set to deployer's address by default on
     * contract deployment.
     * @return address Address of contract owner.
     * @dev ref: https://docs.openzeppelin.com/contracts/4.x/api/access#Ownable
     * @dev owner role was called `admin` prior to V3 core contract
     */
    function owner()
        public
        view
        override(Ownable, IGenArt721CoreContractV3)
        returns (address)
    {
        return Ownable.owner();
    }

    /**
     * @notice Gets token URI for token ID `_tokenId`.
     * @param _tokenId Token ID to be queried.
     * @return string URI of token ID `_tokenId`.
     * @dev token URIs are the concatenation of the project base URI and the
     * token ID.
     */
    function tokenURI(uint256 _tokenId)
        public
        view
        override
        onlyValidTokenId(_tokenId)
        returns (string memory)
    {
        string memory _projectBaseURI = projects[tokenIdToProjectId(_tokenId)]
            .projectBaseURI;
        return string.concat(_projectBaseURI, _tokenId.toString());
    }

    /**
     * @dev See {IERC165-supportsInterface}.
     */
    function supportsInterface(bytes4 interfaceId)
        public
        view
        virtual
        override
        returns (bool)
    {
        return
            interfaceId == type(IManifold).interfaceId ||
            super.supportsInterface(interfaceId);
    }

    /**
     * @notice Forbids new projects from being created
     * @dev only performs operation and emits event if contract is not already
     * forbidding new projects.
     */
    function _forbidNewProjects() internal {
        if (!newProjectsForbidden) {
            newProjectsForbidden = true;
            emit PlatformUpdated(FIELD_NEW_PROJECTS_FORBIDDEN);
        }
    }

    /**
     * @notice Transfers ownership of the contract to a new account (`newOwner`).
     * Internal function without access restriction.
     * @param newOwner New owner.
     * @dev owner role was called `admin` prior to V3 core contract.
     * @dev Overrides and wraps OpenZeppelin's _transferOwnership function to
     * also update adminACLContract for improved introspection.
     */
    function _transferOwnership(address newOwner) internal override {
        Ownable._transferOwnership(newOwner);
        adminACLContract = IAdminACLV0(newOwner);
    }

    /**
     * @notice Updates Art Blocks payment address to `_artblocksPrimarySalesAddress`.
<<<<<<< HEAD
     * @param _artblocksPrimarySalesAddress New Art Blocks payment address.
=======
     * @dev Note that this method does not check that the input address is
     * not `address(0)`, as it is expected that callers of this method should
     * perform input validation where applicable.
>>>>>>> 132d3e36
     */
    function _updateArtblocksPrimarySalesAddress(
        address _artblocksPrimarySalesAddress
    ) internal {
        artblocksPrimarySalesAddress = payable(_artblocksPrimarySalesAddress);
        emit PlatformUpdated(FIELD_ARTBLOCKS_PRIMARY_SALES_ADDRESS);
    }

    /**
     * @notice Updates Art Blocks secondary sales royalty payment address to
     * `_artblocksSecondarySalesAddress`.
<<<<<<< HEAD
     * @param _artblocksSecondarySalesAddress New Art Blocks secondary sales
     * payment address.
=======
     * @dev Note that this method does not check that the input address is
     * not `address(0)`, as it is expected that callers of this method should
     * perform input validation where applicable.
>>>>>>> 132d3e36
     */
    function _updateArtblocksSecondarySalesAddress(
        address _artblocksSecondarySalesAddress
    ) internal {
        artblocksSecondarySalesAddress = payable(
            _artblocksSecondarySalesAddress
        );
        emit PlatformUpdated(FIELD_ARTBLOCKS_SECONDARY_SALES_ADDRESS);
    }

    /**
     * @notice Updates randomizer address to `_randomizerAddress`.
<<<<<<< HEAD
     * @param _randomizerAddress New randomizer address.
=======
     * @dev Note that this method does not check that the input address is
     * not `address(0)`, as it is expected that callers of this method should
     * perform input validation where applicable.
>>>>>>> 132d3e36
     */
    function _updateRandomizerAddress(address _randomizerAddress) internal {
        randomizerContract = IRandomizerV2(_randomizerAddress);
        // populate historical randomizer array
        _historicalRandomizerAddresses.push(_randomizerAddress);
        emit PlatformUpdated(FIELD_RANDOMIZER_ADDRESS);
    }

    /**
     * @notice Updates default base URI to `_defaultBaseURI`.
     * When new projects are added, their `projectBaseURI` is automatically
     * initialized to `_defaultBaseURI`.
<<<<<<< HEAD
     * @param _defaultBaseURI New default base URI.
=======
     * @dev Note that this method does not check that the input string is not
     * the empty string, as it is expected that callers of this method should
     * perform input validation where applicable.
>>>>>>> 132d3e36
     */
    function _updateDefaultBaseURI(string memory _defaultBaseURI) internal {
        defaultBaseURI = _defaultBaseURI;
        emit PlatformUpdated(FIELD_DEFAULT_BASE_URI);
    }

    /**
     * @notice Internal function to complete a project.
     * @param _projectId Project ID to be completed.
     */
    function _completeProject(uint256 _projectId) internal {
        projects[_projectId].completedTimestamp = uint64(block.timestamp);
        emit ProjectUpdated(_projectId, FIELD_PROJECT_COMPLETED);
    }

    /**
     * @notice Internal function that returns whether a project is unlocked.
     * Projects automatically lock four weeks after they are completed.
     * Projects are considered completed when they have been invoked the
     * maximum number of times.
<<<<<<< HEAD
     * @param _projectId Project ID to be queried.
     * @return bool true if project is unlocked, false otherwise.
=======
     * @param _projectId Project ID to check.
     * @dev This also enforces that the `_projectId` passed in is valid.
>>>>>>> 132d3e36
     */
    function _projectUnlocked(uint256 _projectId)
        internal
        view
        onlyValidProjectId(_projectId)
        returns (bool)
    {
        uint256 projectCompletedTimestamp = projects[_projectId]
            .completedTimestamp;
        bool projectOpen = projectCompletedTimestamp == 0;
        return
            projectOpen ||
            (block.timestamp - projectCompletedTimestamp <
                FOUR_WEEKS_IN_SECONDS);
    }
}<|MERGE_RESOLUTION|>--- conflicted
+++ resolved
@@ -96,14 +96,11 @@
     uint256 constant FOUR_WEEKS_IN_SECONDS = 2_419_200;
     uint8 constant AT_CHARACTER_CODE = uint8(bytes1("@")); // 0x40
 
-<<<<<<< HEAD
     // numeric constants
     uint256 constant ART_BLOCKS_MAX_PRIMARY_SALES_PERCENTAGE = 25; // 25%
     uint256 constant ART_BLOCKS_MAX_SECONDARY_SALES_BPS = 10000; // 10_000 BPS = 100%
     uint256 constant ARTIST_MAX_SECONDARY_ROYALTY_PERCENTAGE = 95; // 95%
 
-    // generic platform event fields
-=======
     // This contract emits generic events that contain fields that indicate
     // which parameter has been updated. This is sufficient for application
     // state management, while also simplifying the contract and indexing code.
@@ -114,7 +111,6 @@
     //
     // The following fields are used to indicate which contract-level parameter
     // has been updated in the `PlatformUpdated` event:
->>>>>>> 132d3e36
     bytes32 constant FIELD_NEXT_PROJECT_ID = "nextProjectId";
     bytes32 constant FIELD_NEW_PROJECTS_FORBIDDEN = "newProjectsForbidden";
     bytes32 constant FIELD_DEFAULT_BASE_URI = "defaultBaseURI";
@@ -938,12 +934,9 @@
 
     /**
      * @notice Updates website of project `_projectId` to be `_projectWebsite`.
-<<<<<<< HEAD
      * @param _projectId Project ID.
      * @param _projectWebsite New project website.
-=======
      * @dev It is intentionally allowed for this to be set to the empty string.
->>>>>>> 132d3e36
      */
     function updateProjectWebsite(
         uint256 _projectId,
@@ -1799,13 +1792,10 @@
 
     /**
      * @notice Updates Art Blocks payment address to `_artblocksPrimarySalesAddress`.
-<<<<<<< HEAD
      * @param _artblocksPrimarySalesAddress New Art Blocks payment address.
-=======
      * @dev Note that this method does not check that the input address is
      * not `address(0)`, as it is expected that callers of this method should
      * perform input validation where applicable.
->>>>>>> 132d3e36
      */
     function _updateArtblocksPrimarySalesAddress(
         address _artblocksPrimarySalesAddress
@@ -1817,14 +1807,11 @@
     /**
      * @notice Updates Art Blocks secondary sales royalty payment address to
      * `_artblocksSecondarySalesAddress`.
-<<<<<<< HEAD
      * @param _artblocksSecondarySalesAddress New Art Blocks secondary sales
      * payment address.
-=======
      * @dev Note that this method does not check that the input address is
      * not `address(0)`, as it is expected that callers of this method should
      * perform input validation where applicable.
->>>>>>> 132d3e36
      */
     function _updateArtblocksSecondarySalesAddress(
         address _artblocksSecondarySalesAddress
@@ -1837,13 +1824,10 @@
 
     /**
      * @notice Updates randomizer address to `_randomizerAddress`.
-<<<<<<< HEAD
      * @param _randomizerAddress New randomizer address.
-=======
      * @dev Note that this method does not check that the input address is
      * not `address(0)`, as it is expected that callers of this method should
      * perform input validation where applicable.
->>>>>>> 132d3e36
      */
     function _updateRandomizerAddress(address _randomizerAddress) internal {
         randomizerContract = IRandomizerV2(_randomizerAddress);
@@ -1856,13 +1840,10 @@
      * @notice Updates default base URI to `_defaultBaseURI`.
      * When new projects are added, their `projectBaseURI` is automatically
      * initialized to `_defaultBaseURI`.
-<<<<<<< HEAD
      * @param _defaultBaseURI New default base URI.
-=======
      * @dev Note that this method does not check that the input string is not
      * the empty string, as it is expected that callers of this method should
      * perform input validation where applicable.
->>>>>>> 132d3e36
      */
     function _updateDefaultBaseURI(string memory _defaultBaseURI) internal {
         defaultBaseURI = _defaultBaseURI;
@@ -1883,13 +1864,10 @@
      * Projects automatically lock four weeks after they are completed.
      * Projects are considered completed when they have been invoked the
      * maximum number of times.
-<<<<<<< HEAD
      * @param _projectId Project ID to be queried.
      * @return bool true if project is unlocked, false otherwise.
-=======
      * @param _projectId Project ID to check.
      * @dev This also enforces that the `_projectId` passed in is valid.
->>>>>>> 132d3e36
      */
     function _projectUnlocked(uint256 _projectId)
         internal
