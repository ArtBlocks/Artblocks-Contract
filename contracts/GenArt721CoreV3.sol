--- conflicted
+++ resolved
@@ -61,14 +61,9 @@
     /// next project ID to be created
     uint256 public nextProjectId = 0;
 
-<<<<<<< HEAD
-    /// version of this core contract
-    string public constant coreVersion = "v3.0.0";
-=======
     /// version & type of this core contract
     string public constant coreVersion = "v3.0.0";
     string public constant coreType = "GenArt721CoreV3";
->>>>>>> dbbbf3e4
 
     modifier onlyValidTokenId(uint256 _tokenId) {
         require(_exists(_tokenId), "Token ID does not exist");
