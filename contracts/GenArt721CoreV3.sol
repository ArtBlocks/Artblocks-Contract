// SPDX-License-Identifier: LGPL-3.0-only
pragma solidity 0.8.16;

// Created By: Art Blocks Inc.

import "./interfaces/0.8.x/IRandomizerV2.sol";
import "./interfaces/0.8.x/IAdminACLV0.sol";
import "./interfaces/0.8.x/IGenArt721CoreContractV3.sol";
import "./interfaces/0.8.x/IManifold.sol";

import "@openzeppelin-4.7/contracts/utils/Strings.sol";
import "@openzeppelin-4.7/contracts/access/Ownable.sol";
import "./libs/0.8.x/ERC721_PackedHashSeed.sol";
import "./libs/0.8.x/Bytes32Strings.sol";

/**
 * @title Art Blocks ERC-721 core contract, V3.
 * @author Art Blocks Inc.
 * @notice Privileged Roles and Ownership:
 * This contract is designed to be managed, with progressively limited powers
 * as a project progresses from active to locked.
 * Privileged roles and abilities are controlled by the admin ACL contract and
 * artists. Both of these roles hold extensive power and can arbitrarily
 * control and modify portions of projects, dependent upon project state. After
 * a project is locked, important project metadata fields are locked including
 * the project name, artist name, and script and display details. Edition size
 * can never be increased.
 * Care must be taken to ensure that the admin ACL contract and artist
 * addresses are secure behind a multi-sig or other access control mechanism.
 * ----------------------------------------------------------------------------
 * The following functions are restricted to the Admin ACL contract:
 * - updateArtblocksCurationRegistryAddress
 * - updateArtblocksDependencyRegistryAddress
 * - updateArtblocksPrimarySalesAddress
 * - updateArtblocksSecondarySalesAddress
 * - updateArtblocksPrimarySalesPercentage (up to 25%)
 * - updateArtblocksSecondarySalesBPS (up to 100%)
 * - updateMinterContract
 * - updateRandomizerAddress
 * - toggleProjectIsActive
 * - updateProjectArtistAddress (ultimately controlling the project and its
 *   and-on revenue)
 * - addProject
 * - forbidNewProjects (forever forbidding new projects)
 * - updateDefaultBaseURI (used to initialize new project base URIs)
 * ----------------------------------------------------------------------------
 * The following functions are restricted to either the the Artist address or
 * the Admin ACL contract, only when the project is not locked:
 * - updateProjectName
 * - updateProjectArtistName
 * - updateProjectLicense
 * - Change project script via addProjectScript, updateProjectScript,
 *   and removeProjectLastScript
 * - updateProjectScriptType
 * - updateProjectAspectRatio
 * ----------------------------------------------------------------------------
 * The following functions are restricted to only the Artist address:
 * - proposeArtistPaymentAddressesAndSplits (note that this has to be accepted
 *   by adminAcceptArtistAddressesAndSplits to take effect, which is restricted
 *   to the Admin ACL contract, or the artist if the core contract owner has
 *   renounced ownership)
 * - toggleProjectIsPaused (note the artist can still mint while paused)
 * - updateProjectSecondaryMarketRoyaltyPercentage (up to 95%)
 * - updateProjectWebsite
 * - updateProjectMaxInvocations (to a number greater than or equal to the
 *   current number of invocations, and less than current project maximum
 *   invocations)
 * - updateProjectBaseURI (controlling the base URI for tokens in the project)
 * ----------------------------------------------------------------------------
 * The following function is restricted to either the Admin ACL contract, or
 * the Artist address if the core contract owner has renounced ownership:
 * - adminAcceptArtistAddressesAndSplits
 * ----------------------------------------------------------------------------
 * The following function is restricted to the artist when a project is
 * unlocked, and only callable by Admin ACL contract when a project is locked:
 * - updateProjectDescription
 * ----------------------------------------------------------------------------
 * The following function is restricted to owner calling directly:
 * - transferOwnership
 * - renounceOwnership
 * ----------------------------------------------------------------------------
 * Additional admin and artist privileged roles may be described on minters,
 * registries, and other contracts that may interact with this core contract.
 */
contract GenArt721CoreV3 is
    ERC721_PackedHashSeed,
    Ownable,
    IGenArt721CoreContractV3
{
    using Bytes32Strings for bytes32;
    using Strings for uint256;
    uint256 constant ONE_MILLION = 1_000_000;
    uint24 constant ONE_MILLION_UINT24 = 1_000_000;
    uint256 constant FOUR_WEEKS_IN_SECONDS = 2_419_200;
    uint8 constant AT_CHARACTER_CODE = uint8(bytes1("@")); // 0x40

    // generic platform event fields
    bytes32 constant FIELD_NEXT_PROJECT_ID = "nextProjectId";
    bytes32 constant FIELD_NEW_PROJECTS_FORBIDDEN = "newProjectsForbidden";
    bytes32 constant FIELD_DEFAULT_BASE_URI = "defaultBaseURI";
    bytes32 constant FIELD_ARTBLOCKS_PRIMARY_SALES_ADDRESS =
        "artblocksPrimarySalesAddress";
    bytes32 constant FIELD_ARTBLOCKS_SECONDARY_SALES_ADDRESS =
        "artblocksSecondarySalesAddress";
    bytes32 constant FIELD_RANDOMIZER_ADDRESS = "randomizerAddress";
    bytes32 constant FIELD_ARTBLOCKS_CURATION_REGISTRY_ADDRESS =
        "curationRegistryAddress";
    bytes32 constant FIELD_ARTBLOCKS_DEPENDENCY_REGISTRY_ADDRESS =
        "dependencyRegistryAddress";
    bytes32 constant FIELD_ARTBLOCKS_PRIMARY_SALES_PERCENTAGE =
        "artblocksPrimaryPercentage";
    bytes32 constant FIELD_ARTBLOCKS_SECONDARY_SALES_BPS =
        "artblocksSecondaryBPS";
    // generic project event fields
    bytes32 constant FIELD_PROJECT_COMPLETED = "completed";
    bytes32 constant FIELD_PROJECT_ACTIVE = "active";
    bytes32 constant FIELD_PROJECT_ARTIST_ADDRESS = "artistAddress";
    bytes32 constant FIELD_PROJECT_PAUSED = "paused";
    bytes32 constant FIELD_PROJECT_CREATED = "created";
    bytes32 constant FIELD_PROJECT_NAME = "name";
    bytes32 constant FIELD_PROJECT_ARTIST_NAME = "artistName";
    bytes32 constant FIELD_PROJECT_SECONDARY_MARKET_ROYALTY_PERCENTAGE =
        "royaltyPercentage";
    bytes32 constant FIELD_PROJECT_DESCRIPTION = "description";
    bytes32 constant FIELD_PROJECT_WEBSITE = "website";
    bytes32 constant FIELD_PROJECT_LICENSE = "license";
    bytes32 constant FIELD_PROJECT_MAX_INVOCATIONS = "maxInvocations";
    bytes32 constant FIELD_PROJECT_SCRIPT = "script";
    bytes32 constant FIELD_PROJECT_SCRIPT_TYPE = "scriptType";
    bytes32 constant FIELD_PROJECT_ASPECT_RATIO = "aspectRatio";
    bytes32 constant FIELD_PROJECT_BASE_URI = "baseURI";

    // Art Blocks previous flagship ERC721 token addresses (for reference)
    /// Art Blocks Project ID range: [0-2]
    address public constant ART_BLOCKS_ERC721TOKEN_ADDRESS_V0 =
        0x059EDD72Cd353dF5106D2B9cC5ab83a52287aC3a;
    /// Art Blocks Project ID range: [3-TODO: add V1 final project ID before deploying]
    address public constant ART_BLOCKS_ERC721TOKEN_ADDRESS_V1 =
        0xa7d8d9ef8D8Ce8992Df33D8b8CF4Aebabd5bD270;

    /// Curation registry managed by Art Blocks
    address public artblocksCurationRegistryAddress;
    /// Dependency registry managed by Art Blocks
    address public artblocksDependencyRegistryAddress;

    /// current randomizer contract
    IRandomizerV2 public randomizerContract;

    /// append-only array of all randomizer contract addresses ever used by
    /// this contract
    address[] private _historicalRandomizerAddresses;

    /// admin ACL contract
    IAdminACLV0 public adminACLContract;

    struct Project {
        uint24 invocations;
        uint24 maxInvocations;
        uint24 scriptCount;
        // max uint64 ~= 1.8e19 sec ~= 570 billion years
        uint64 completedTimestamp;
        bool active;
        bool paused;
        string name;
        string artist;
        string description;
        string website;
        string license;
        string projectBaseURI;
        bytes32 scriptTypeAndVersion;
        string aspectRatio;
        mapping(uint256 => string) scripts;
    }

    mapping(uint256 => Project) projects;

    /// packed struct containing project financial information
    struct ProjectFinance {
        address payable additionalPayeePrimarySales;
        // packed uint: max of 95, max uint8 = 255
        uint8 secondaryMarketRoyaltyPercentage;
        address payable additionalPayeeSecondarySales;
        // packed uint: max of 100, max uint8 = 255
        uint8 additionalPayeeSecondarySalesPercentage;
        address payable artistAddress;
        // packed uint: max of 100, max uint8 = 255
        uint8 additionalPayeePrimarySalesPercentage;
    }
    // Project financials mapping
    mapping(uint256 => ProjectFinance) projectIdToFinancials;

    /// hash of artist's proposed payment updates to be approved by admin
    mapping(uint256 => bytes32) public proposedArtistAddressesAndSplitsHash;

    /// Art Blocks payment address for all primary sales revenues (packed)
    address payable public artblocksPrimarySalesAddress;
    /// Percentage of primary sales revenue allocated to Art Blocks (packed)
    // packed uint: max of 25, max uint8 = 255
    uint8 private _artblocksPrimarySalesPercentage = 10;

    /// Art Blocks payment address for all secondary sales royalty revenues
    address payable public artblocksSecondarySalesAddress;
    /// Basis Points of secondary sales royalties allocated to Art Blocks
    uint256 public artblocksSecondarySalesBPS = 250;

    /// single minter allowed for this core contract
    address public minterContract;

    /// starting (initial) project ID on this contract
    uint256 public immutable startingProjectId;

    /// next project ID to be created
    uint248 private _nextProjectId;

    /// bool indicating if adding new projects is forbidden;
    /// default behavior is to allow new projects
    bool public newProjectsForbidden;

    /// version & type of this core contract
    string public constant coreVersion = "v3.0.0";
    string public constant coreType = "GenArt721CoreV3";

    /// default base URI to initialize all new project projectBaseURI values to
    string public defaultBaseURI;

    modifier onlyNonZeroAddress(address _address) {
        require(_address != address(0), "Must input non-zero address");
        _;
    }

    modifier onlyNonEmptyString(string memory _string) {
        require(bytes(_string).length != 0, "Must input non-empty string");
        _;
    }

    modifier onlyValidTokenId(uint256 _tokenId) {
        require(_exists(_tokenId), "Token ID does not exist");
        _;
    }

    modifier onlyValidProjectId(uint256 _projectId) {
        require(_projectId < _nextProjectId, "Project ID does not exist");
        _;
    }

    modifier onlyUnlocked(uint256 _projectId) {
        require(_projectUnlocked(_projectId), "Only if unlocked");
        _;
    }

    modifier onlyAdminACL(bytes4 _selector) {
        require(
            adminACLAllowed(msg.sender, address(this), _selector),
            "Only Admin ACL allowed"
        );
        _;
    }

    modifier onlyArtist(uint256 _projectId) {
        require(
            msg.sender == projectIdToFinancials[_projectId].artistAddress,
            "Only artist"
        );
        _;
    }

    modifier onlyArtistOrAdminACL(uint256 _projectId, bytes4 _selector) {
        require(
            msg.sender == projectIdToFinancials[_projectId].artistAddress ||
                adminACLAllowed(msg.sender, address(this), _selector),
            "Only artist or Admin ACL allowed"
        );
        _;
    }

    /**
     * This modifier allows the artist of a project to call a function if the
     * owner of the contract has renounced ownership. This is to allow the
     * contract to continue to function if the owner decides to renounce
     * ownership.
     */
    modifier onlyAdminACLOrRenouncedArtist(
        uint256 _projectId,
        bytes4 _selector
    ) {
        require(
            adminACLAllowed(msg.sender, address(this), _selector) ||
                (owner() == address(0) &&
                    msg.sender ==
                    projectIdToFinancials[_projectId].artistAddress),
            "Only Admin ACL allowed, or artist if owner has renounced"
        );
        _;
    }

    /**
     * @notice Initializes contract.
     * @param _tokenName Name of token.
     * @param _tokenSymbol Token symbol.
     * @param _randomizerContract Randomizer contract.
     * @param _adminACLContract Address of admin access control contract, to be
     * set as contract owner.
     * @param _startingProjectId The initial next project ID.
     * @dev _startingProjectId should be set to a value much, much less than
     * max(uint248), but an explicit input type of `uint248` is used as it is
     * safer to cast up to `uint256` than it is to cast down for the purposes
     * of setting `_nextProjectId`.
     */
    constructor(
        string memory _tokenName,
        string memory _tokenSymbol,
        address _randomizerContract,
        address _adminACLContract,
<<<<<<< HEAD
        uint256 _startingProjectId
    )
        ERC721_PackedHashSeed(_tokenName, _tokenSymbol)
        onlyNonZeroAddress(_randomizerContract)
    {
=======
        uint248 _startingProjectId
    ) ERC721_PackedHashSeed(_tokenName, _tokenSymbol) {
>>>>>>> c8455631
        // record contracts starting project ID
        // casting-up is safe
        startingProjectId = uint256(_startingProjectId);
        _updateArtblocksPrimarySalesAddress(msg.sender);
        _updateArtblocksSecondarySalesAddress(msg.sender);
        _updateRandomizerAddress(_randomizerContract);
        // set AdminACL management contract as owner
        _transferOwnership(_adminACLContract);
        // initialize default base URI
        _updateDefaultBaseURI("https://token.artblocks.io/");
        // initialize next project ID
        _nextProjectId = _startingProjectId;
        emit PlatformUpdated(FIELD_NEXT_PROJECT_ID);
    }

    /**
     * @notice Mints a token from project `_projectId` and sets the
     * token's owner to `_to`.
     * @param _to Address to be the minted token's owner.
     * @param _projectId Project ID to mint a token on.
     * @param _by Purchaser of minted token.
     * @dev sender must be the allowed minterContract
     * @dev name of function is optimized for gas usage
     */
    function mint_Ecf(
        address _to,
        uint256 _projectId,
        address _by
    ) external returns (uint256 _tokenId) {
        // CHECKS
        require(msg.sender == minterContract, "Must mint from minter contract");
        Project storage project = projects[_projectId];
        // load invocations into memory
        uint24 invocationsBefore = project.invocations;
        uint24 invocationsAfter;
        unchecked {
            // invocationsBefore guaranteed <= maxInvocations <= 1_000_000,
            // 1_000_000 << max uint24, so no possible overflow
            invocationsAfter = invocationsBefore + 1;
        }
        uint24 maxInvocations = project.maxInvocations;

        require(
            invocationsBefore < maxInvocations,
            "Must not exceed max invocations"
        );
        require(
            project.active ||
                _by == projectIdToFinancials[_projectId].artistAddress,
            "Project must exist and be active"
        );
        require(
            !project.paused ||
                _by == projectIdToFinancials[_projectId].artistAddress,
            "Purchases are paused."
        );

        // EFFECTS
        // increment project's invocations
        project.invocations = invocationsAfter;
        uint256 thisTokenId;
        unchecked {
            // invocationsBefore is uint24 << max uint256. In production use,
            // _projectId * ONE_MILLION must be << max uint256, otherwise
            // tokenIdToProjectId function become invalid.
            // Therefore, no risk of overflow
            thisTokenId = (_projectId * ONE_MILLION) + invocationsBefore;
        }

        // mark project as completed if hit max invocations
        if (invocationsAfter == maxInvocations) {
            _completeProject(_projectId);
        }

        // INTERACTIONS
        _mint(_to, thisTokenId);

        // token hash is updated by the randomizer contract on V3
        randomizerContract.assignTokenHash(thisTokenId);

        // Do not need to also log `projectId` in event, as the `projectId` for
        // a given token can be derived from the `tokenId` with:
        //   projectId = tokenId / 1_000_000
        emit Mint(_to, thisTokenId);

        return thisTokenId;
    }

    /**
     * @notice Sets the hash seed for a given token ID `_tokenId`.
     * May only be called by the current randomizer contract.
     * May only be called for tokens that have not already been assigned a
     * non-zero hash.
     * @param _tokenId Token ID to set the hash for.
     * @param _hashSeed Hash seed to set for the token ID. Only last 12 bytes
     * will be used.
     * @dev gas-optimized function name because called during mint sequence
     */
    function setTokenHash_8PT(uint256 _tokenId, bytes32 _hashSeed)
        external
        onlyValidTokenId(_tokenId)
    {
        OwnerAndHashSeed storage ownerAndHashSeed = _ownersAndHashSeeds[
            _tokenId
        ];
        require(
            msg.sender == address(randomizerContract),
            "Only randomizer may set"
        );
        require(
            ownerAndHashSeed.hashSeed == bytes12(0),
            "Token hash already set"
        );
        require(_hashSeed != bytes12(0), "No seed re-setting");
        ownerAndHashSeed.hashSeed = bytes12(_hashSeed);
    }

    /**
     * @notice Allows owner (AdminACL) to revoke ownership of the contract.
     * Note that the contract is intended to continue to function after the
     * owner renounces ownership, but no new projects will be able to be added.
     * Renouncing ownership will leave the contract without an owner,
     * thereby removing any functionality that is only available to the
     * owner/AdminACL contract. The same is true for any dependent contracts
     * that also integrate with the owner/AdminACL contract (e.g. potentially
     * minter suite contracts, registry contracts, etc.).
     * After renouncing ownership, artists will be in control of updates to
     * their payment addresses and splits (see modifier
     * onlyAdminACLOrRenouncedArtist`).
     * While there is no currently intended reason to call this method based on
     * defined Art Blocks business practices, this method exists to allow
     * artists to continue to maintain the limited set of contract
     * functionality that exists post-project-lock in an environment in which
     * there is no longer an admin maintaining this smart contract.
     * @dev This function is intended to be called directly by the AdminACL,
     * not by an address allowed by the AdminACL contract.
     */
    function renounceOwnership() public override onlyOwner {
        // broadcast that new projects are no longer allowed (if not already)
        _forbidNewProjects();
        // renounce ownership viw Ownable
        Ownable.renounceOwnership();
    }

    /**
     * @notice Updates reference to Art Blocks Curation Registry contract.
     */
    function updateArtblocksCurationRegistryAddress(
        address _artblocksCurationRegistryAddress
    )
        external
        onlyAdminACL(this.updateArtblocksCurationRegistryAddress.selector)
        onlyNonZeroAddress(_artblocksCurationRegistryAddress)
    {
        artblocksCurationRegistryAddress = _artblocksCurationRegistryAddress;
        emit PlatformUpdated(FIELD_ARTBLOCKS_CURATION_REGISTRY_ADDRESS);
    }

    /**
     * @notice Updates reference to Art Blocks Dependency Registry contract.
     */
    function updateArtblocksDependencyRegistryAddress(
        address _artblocksDependencyRegistryAddress
    )
        external
        onlyAdminACL(this.updateArtblocksDependencyRegistryAddress.selector)
        onlyNonZeroAddress(_artblocksDependencyRegistryAddress)
    {
        artblocksDependencyRegistryAddress = _artblocksDependencyRegistryAddress;
        emit PlatformUpdated(FIELD_ARTBLOCKS_DEPENDENCY_REGISTRY_ADDRESS);
    }

    /**
     * @notice Updates artblocksPrimarySalesAddress to `_artblocksPrimarySalesAddress`.
     */
    function updateArtblocksPrimarySalesAddress(
        address payable _artblocksPrimarySalesAddress
    )
        external
        onlyAdminACL(this.updateArtblocksPrimarySalesAddress.selector)
        onlyNonZeroAddress(_artblocksPrimarySalesAddress)
    {
        _updateArtblocksPrimarySalesAddress(_artblocksPrimarySalesAddress);
    }

    /**
     * @notice Updates Art Blocks secondary sales royalty payment address to
     * `_artblocksSecondarySalesAddress`.
     */
    function updateArtblocksSecondarySalesAddress(
        address payable _artblocksSecondarySalesAddress
    )
        external
        onlyAdminACL(this.updateArtblocksSecondarySalesAddress.selector)
        onlyNonZeroAddress(_artblocksSecondarySalesAddress)
    {
        _updateArtblocksSecondarySalesAddress(_artblocksSecondarySalesAddress);
    }

    /**
     * @notice Updates Art Blocks primary sales revenue percentage to
     * `_artblocksPrimarySalesPercentage`.
     */
    function updateArtblocksPrimarySalesPercentage(
        uint256 artblocksPrimarySalesPercentage_
    )
        external
        onlyAdminACL(this.updateArtblocksPrimarySalesPercentage.selector)
    {
        require(artblocksPrimarySalesPercentage_ <= 25, "Max of 25%");
        _artblocksPrimarySalesPercentage = uint8(
            artblocksPrimarySalesPercentage_
        );
        emit PlatformUpdated(FIELD_ARTBLOCKS_PRIMARY_SALES_PERCENTAGE);
    }

    /**
     * @notice Updates Art Blocks secondary sales royalty Basis Points to
     * `_artblocksSecondarySalesBPS`.
     * @dev Due to seocndary royalties being ultimately enforced via social
     * consensus, no hard upper limit is imposed on the BPS value, other than
     * <= 100% royalty, which would not make mathematical sense. Realistically,
     * changing this value is expected to either never occur, or be a rare
     * occurrence.
     */
    function updateArtblocksSecondarySalesBPS(
        uint256 _artblocksSecondarySalesBPS
    ) external onlyAdminACL(this.updateArtblocksSecondarySalesBPS.selector) {
        require(_artblocksSecondarySalesBPS <= 10000, "Max of 100%");
        artblocksSecondarySalesBPS = _artblocksSecondarySalesBPS;
        emit PlatformUpdated(FIELD_ARTBLOCKS_SECONDARY_SALES_BPS);
    }

    /**
     * @notice Updates minter to `_address`.
     */
    function updateMinterContract(address _address)
        external
        onlyAdminACL(this.updateMinterContract.selector)
        onlyNonZeroAddress(_address)
    {
        minterContract = _address;
        emit MinterUpdated(_address);
    }

    /**
     * @notice Updates randomizer to `_randomizerAddress`.
     */
    function updateRandomizerAddress(address _randomizerAddress)
        external
        onlyAdminACL(this.updateRandomizerAddress.selector)
        onlyNonZeroAddress(_randomizerAddress)
    {
        _updateRandomizerAddress(_randomizerAddress);
    }

    /**
     * @notice Toggles project `_projectId` as active/inactive.
     */
    function toggleProjectIsActive(uint256 _projectId)
        external
        onlyAdminACL(this.toggleProjectIsActive.selector)
        onlyValidProjectId(_projectId)
    {
        projects[_projectId].active = !projects[_projectId].active;
        emit ProjectUpdated(_projectId, FIELD_PROJECT_ACTIVE);
    }

    /**
     * @notice Artist proposes updated set of artist address, additional payee
     * addresses, and percentage splits for project `_projectId`. Addresses and
     * percentages do not have to all be changed, but they must all be defined
     * as a complete set.
     * @param _projectId Project ID.
     * @param _artistAddress Artist address that controls the project, and may
     * receive payments.
     * @param _additionalPayeePrimarySales Address that may receive a
     * percentage split of the artit's primary sales revenue.
     * @param _additionalPayeePrimarySalesPercentage Percent of artist's
     * portion of primary sale revenue that will be split to address
     * `_additionalPayeePrimarySales`.
     * @param _additionalPayeeSecondarySales Address that may receive a percentage
     * split of the secondary sales royalties.
     * @param _additionalPayeeSecondarySalesPercentage Percent of artist's portion
     * of secondary sale royalties that will be split to address
     * `_additionalPayeeSecondarySales`.
     * @dev `_artistAddress` must be a valid address (non-zero-address), but it
     * is intentionally allowable for `_additionalPayee{Primary,Secondaary}Sales`
     * and their associated percentages to be zero'd out by the controlling artist.
     */
    function proposeArtistPaymentAddressesAndSplits(
        uint256 _projectId,
        address payable _artistAddress,
        address payable _additionalPayeePrimarySales,
        uint256 _additionalPayeePrimarySalesPercentage,
        address payable _additionalPayeeSecondarySales,
        uint256 _additionalPayeeSecondarySalesPercentage
    )
        external
        onlyValidProjectId(_projectId)
        onlyArtist(_projectId)
        onlyNonZeroAddress(_artistAddress)
    {
        // checks
        require(
            _additionalPayeePrimarySalesPercentage <= 100 &&
                _additionalPayeeSecondarySalesPercentage <= 100,
            "Max of 100%"
        );
        // effects
        proposedArtistAddressesAndSplitsHash[_projectId] = keccak256(
            abi.encode(
                _artistAddress,
                _additionalPayeePrimarySales,
                _additionalPayeePrimarySalesPercentage,
                _additionalPayeeSecondarySales,
                _additionalPayeeSecondarySalesPercentage
            )
        );
        // emit event for off-chain indexing
        emit ProposedArtistAddressesAndSplits(
            _projectId,
            _artistAddress,
            _additionalPayeePrimarySales,
            _additionalPayeePrimarySalesPercentage,
            _additionalPayeeSecondarySales,
            _additionalPayeeSecondarySalesPercentage
        );
    }

    /**
     * @notice Admin accepts a proposed set of updated artist address,
     * additional payee addresses, and percentage splits for project
     * `_projectId`. Addresses and percentages do not have to all be changed,
     * but they must all be defined as a complete set.
     * @param _projectId Project ID.
     * @param _artistAddress Artist address that controls the project, and may
     * receive payments.
     * @param _additionalPayeePrimarySales Address that may receive a
     * percentage split of the artit's primary sales revenue.
     * @param _additionalPayeePrimarySalesPercentage Percent of artist's
     * portion of primary sale revenue that will be split to address
     * `_additionalPayeePrimarySales`.
     * @param _additionalPayeeSecondarySales Address that may receive a percentage
     * split of the secondary sales royalties.
     * @param _additionalPayeeSecondarySalesPercentage Percent of artist's portion
     * of secondary sale royalties that will be split to address
     * `_additionalPayeeSecondarySales`.
     * @dev this must be called by the Admin ACL contract, and must only accept
     * the most recent proposed values for a given project (validated on-chain
     * by comparing the hash of the proposed and accepted values).
     * @dev `_artistAddress` must be a valid address (non-zero-address), but it
     * is intentionally allowable for `_additionalPayee{Primary,Secondaary}Sales`
     * and their associated percentages to be zero'd out by the controlling artist.
     */
    function adminAcceptArtistAddressesAndSplits(
        uint256 _projectId,
        address payable _artistAddress,
        address payable _additionalPayeePrimarySales,
        uint256 _additionalPayeePrimarySalesPercentage,
        address payable _additionalPayeeSecondarySales,
        uint256 _additionalPayeeSecondarySalesPercentage
    )
        external
        onlyValidProjectId(_projectId)
        onlyAdminACLOrRenouncedArtist(
            _projectId,
            this.adminAcceptArtistAddressesAndSplits.selector
        )
        onlyNonZeroAddress(_artistAddress)
    {
        // checks
        require(
            proposedArtistAddressesAndSplitsHash[_projectId] ==
                keccak256(
                    abi.encode(
                        _artistAddress,
                        _additionalPayeePrimarySales,
                        _additionalPayeePrimarySalesPercentage,
                        _additionalPayeeSecondarySales,
                        _additionalPayeeSecondarySalesPercentage
                    )
                ),
            "Must match artist proposal"
        );
        // effects
        ProjectFinance storage projectFinance = projectIdToFinancials[
            _projectId
        ];
        projectFinance.artistAddress = _artistAddress;
        projectFinance
            .additionalPayeePrimarySales = _additionalPayeePrimarySales;
        projectFinance.additionalPayeePrimarySalesPercentage = uint8(
            _additionalPayeePrimarySalesPercentage
        );
        projectFinance
            .additionalPayeeSecondarySales = _additionalPayeeSecondarySales;
        projectFinance.additionalPayeeSecondarySalesPercentage = uint8(
            _additionalPayeeSecondarySalesPercentage
        );
        // clear proposed values
        proposedArtistAddressesAndSplitsHash[_projectId] = bytes32(0);
        // emit event for off-chain indexing
        emit AcceptedArtistAddressesAndSplits(_projectId);
    }

    /**
     * @notice Updates artist of project `_projectId` to `_artistAddress`.
     * This is to only be used in the event that the artist address is
     * compromised or sanctioned.
     */
    function updateProjectArtistAddress(
        uint256 _projectId,
        address payable _artistAddress
    )
        external
        onlyValidProjectId(_projectId)
        onlyAdminACLOrRenouncedArtist(
            _projectId,
            this.updateProjectArtistAddress.selector
        )
        onlyNonZeroAddress(_artistAddress)
    {
        projectIdToFinancials[_projectId].artistAddress = _artistAddress;
        emit ProjectUpdated(_projectId, FIELD_PROJECT_ARTIST_ADDRESS);
    }

    /**
     * @notice Toggles paused state of project `_projectId`.
     */
    function toggleProjectIsPaused(uint256 _projectId)
        external
        onlyArtist(_projectId)
    {
        projects[_projectId].paused = !projects[_projectId].paused;
        emit ProjectUpdated(_projectId, FIELD_PROJECT_PAUSED);
    }

    /**
     * @notice Adds new project `_projectName` by `_artistAddress`.
     * @param _projectName Project name.
     * @param _artistAddress Artist's address.
     * @dev token price now stored on minter
     */
    function addProject(
        string memory _projectName,
        address payable _artistAddress
    )
        external
        onlyAdminACL(this.addProject.selector)
        onlyNonEmptyString(_projectName)
        onlyNonZeroAddress(_artistAddress)
    {
        require(!newProjectsForbidden, "New projects forbidden");
        uint256 projectId = _nextProjectId;
        projectIdToFinancials[projectId].artistAddress = _artistAddress;
        projects[projectId].name = _projectName;
        projects[projectId].paused = true;
        projects[projectId].maxInvocations = ONE_MILLION_UINT24;
        projects[projectId].projectBaseURI = defaultBaseURI;

        _nextProjectId = uint248(projectId) + 1;
        emit ProjectUpdated(projectId, FIELD_PROJECT_CREATED);
    }

    /**
     * @notice Forever forbids new projects from being added to this contract.
     */
    function forbidNewProjects()
        external
        onlyAdminACL(this.forbidNewProjects.selector)
    {
        require(!newProjectsForbidden, "Already forbidden");
        _forbidNewProjects();
    }

    /**
     * @notice Updates name of project `_projectId` to be `_projectName`.
     */
    function updateProjectName(uint256 _projectId, string memory _projectName)
        external
        onlyUnlocked(_projectId)
        onlyArtistOrAdminACL(_projectId, this.updateProjectName.selector)
        onlyNonEmptyString(_projectName)
    {
        projects[_projectId].name = _projectName;
        emit ProjectUpdated(_projectId, FIELD_PROJECT_NAME);
    }

    /**
     * @notice Updates artist name for project `_projectId` to be
     * `_projectArtistName`.
     */
    function updateProjectArtistName(
        uint256 _projectId,
        string memory _projectArtistName
    )
        external
        onlyUnlocked(_projectId)
        onlyArtistOrAdminACL(_projectId, this.updateProjectArtistName.selector)
        onlyNonEmptyString(_projectArtistName)
    {
        projects[_projectId].artist = _projectArtistName;
        emit ProjectUpdated(_projectId, FIELD_PROJECT_ARTIST_NAME);
    }

    /**
     * @notice Updates artist secondary market royalties for project
     * `_projectId` to be `_secondMarketRoyalty` percent.
     * This DOES NOT include the secondary market royalty percentages collected
     * by Art Blocks; this is only the total percentage of royalties that will
     * be split to artist and additionalSecondaryPayee.
     * @param _projectId Project ID.
     * @param _secondMarketRoyalty Percent of secondary sales revenue that will
     * be split to artist and additionalSecondaryPayee. This must be less than
     * or equal to 95 percent.
     */
    function updateProjectSecondaryMarketRoyaltyPercentage(
        uint256 _projectId,
        uint256 _secondMarketRoyalty
    ) external onlyArtist(_projectId) {
        require(_secondMarketRoyalty <= 95, "Max of 95%");
        projectIdToFinancials[_projectId]
            .secondaryMarketRoyaltyPercentage = uint8(_secondMarketRoyalty);
        emit ProjectUpdated(
            _projectId,
            FIELD_PROJECT_SECONDARY_MARKET_ROYALTY_PERCENTAGE
        );
    }

    /**
     * @notice Updates description of project `_projectId`.
     * Only artist may call when unlocked, only admin may call when locked.
     */
    function updateProjectDescription(
        uint256 _projectId,
        string memory _projectDescription
    ) external {
        // checks
        require(
            _projectUnlocked(_projectId)
                ? msg.sender == projectIdToFinancials[_projectId].artistAddress
                : adminACLAllowed(
                    msg.sender,
                    address(this),
                    this.updateProjectDescription.selector
                ),
            "Only artist when unlocked, owner when locked"
        );
        // effects
        projects[_projectId].description = _projectDescription;
        emit ProjectUpdated(_projectId, FIELD_PROJECT_DESCRIPTION);
    }

    /**
     * @notice Updates website of project `_projectId` to be `_projectWebsite`.
     * @dev It is intentionally allowed for this to be set to the empty string.
     */
    function updateProjectWebsite(
        uint256 _projectId,
        string memory _projectWebsite
    ) external onlyArtist(_projectId) {
        projects[_projectId].website = _projectWebsite;
        emit ProjectUpdated(_projectId, FIELD_PROJECT_WEBSITE);
    }

    /**
     * @notice Updates license for project `_projectId`.
     */
    function updateProjectLicense(
        uint256 _projectId,
        string memory _projectLicense
    )
        external
        onlyUnlocked(_projectId)
        onlyArtistOrAdminACL(_projectId, this.updateProjectLicense.selector)
        onlyNonEmptyString(_projectLicense)
    {
        projects[_projectId].license = _projectLicense;
        emit ProjectUpdated(_projectId, FIELD_PROJECT_LICENSE);
    }

    /**
     * @notice Updates maximum invocations for project `_projectId` to
     * `_maxInvocations`. Maximum invocations may only be decreased by the
     * artist, and must be greater than or equal to current invocations.
     * New projects are created with maximum invocations of 1 million by
     * default.
     */
    function updateProjectMaxInvocations(
        uint256 _projectId,
        uint24 _maxInvocations
    ) external onlyArtist(_projectId) {
        // CHECKS
        Project storage project = projects[_projectId];
        uint256 _invocations = project.invocations;
        require(
            (_maxInvocations < project.maxInvocations),
            "maxInvocations may only be decreased"
        );
        require(
            _maxInvocations >= _invocations,
            "Only max invocations gte current invocations"
        );
        // EFFECTS
        project.maxInvocations = _maxInvocations;
        emit ProjectUpdated(_projectId, FIELD_PROJECT_MAX_INVOCATIONS);

        // register completed timestamp if action completed the project
        if (_maxInvocations == _invocations) {
            _completeProject(_projectId);
        }
    }

    /**
     * @notice Adds a script to project `_projectId`.
     * @param _projectId Project to be updated.
     * @param _script Script to be added.
     */
    function addProjectScript(uint256 _projectId, string memory _script)
        external
        onlyUnlocked(_projectId)
        onlyArtistOrAdminACL(_projectId, this.addProjectScript.selector)
        onlyNonEmptyString(_script)
    {
        Project storage project = projects[_projectId];
        project.scripts[project.scriptCount] = _script;
        project.scriptCount = project.scriptCount + 1;
        emit ProjectUpdated(_projectId, FIELD_PROJECT_SCRIPT);
    }

    /**
     * @notice Updates script for project `_projectId` at script ID `_scriptId`.
     * @param _projectId Project to be updated.
     * @param _scriptId Script ID to be updated.
     * @param _script Script to be added.
     */
    function updateProjectScript(
        uint256 _projectId,
        uint256 _scriptId,
        string memory _script
    )
        external
        onlyUnlocked(_projectId)
        onlyArtistOrAdminACL(_projectId, this.updateProjectScript.selector)
        onlyNonEmptyString(_script)
    {
        Project storage project = projects[_projectId];
        require(_scriptId < project.scriptCount, "scriptId out of range");
        project.scripts[_scriptId] = _script;
        emit ProjectUpdated(_projectId, FIELD_PROJECT_SCRIPT);
    }

    /**
     * @notice Removes last script from project `_projectId`.
     */
    function removeProjectLastScript(uint256 _projectId)
        external
        onlyUnlocked(_projectId)
        onlyArtistOrAdminACL(_projectId, this.removeProjectLastScript.selector)
    {
        Project storage project = projects[_projectId];
        require(project.scriptCount > 0, "there are no scripts to remove");
        delete project.scripts[project.scriptCount - 1];
        project.scriptCount = project.scriptCount - 1;
        emit ProjectUpdated(_projectId, FIELD_PROJECT_SCRIPT);
    }

    /**
     * @notice Updates script type for project `_projectId`.
     * @param _projectId Project to be updated.
     * @param _scriptTypeAndVersion Script type and version e.g. "p5js@1.0.0",
     * as bytes32 encoded string.
     */
    function updateProjectScriptType(
        uint256 _projectId,
        bytes32 _scriptTypeAndVersion
    )
        external
        onlyUnlocked(_projectId)
        onlyArtistOrAdminACL(_projectId, this.updateProjectScriptType.selector)
    {
        Project storage project = projects[_projectId];
        // require exactly one @ symbol in _scriptTypeAndVersion
        require(
            _scriptTypeAndVersion.containsExactCharacterQty(
                AT_CHARACTER_CODE,
                uint8(1)
            ),
            "must contain exactly one @"
        );
        project.scriptTypeAndVersion = _scriptTypeAndVersion;
        emit ProjectUpdated(_projectId, FIELD_PROJECT_SCRIPT_TYPE);
    }

    /**
     * @notice Updates project's aspect ratio.
     * @param _projectId Project to be updated.
     * @param _aspectRatio Aspect ratio to be set. Intended to be string in the
     * format of a decimal, e.g. "1" for square, "1.77777778" for 16:9, etc.,
     * allowing for a maximum of 10 digits and one (optional) decimal separator.
     */
    function updateProjectAspectRatio(
        uint256 _projectId,
        string memory _aspectRatio
    )
        external
        onlyUnlocked(_projectId)
        onlyArtistOrAdminACL(_projectId, this.updateProjectAspectRatio.selector)
        onlyNonEmptyString(_aspectRatio)
    {
        // Perform more detailed input validation for aspect ratio.
        bytes memory aspectRatioBytes = bytes(_aspectRatio);
        uint256 bytesLength = aspectRatioBytes.length;
        require(bytesLength <= 11, "Aspect ratio format too long");
        bool hasSeenDecimalSeparator = false;
        for (uint256 i; i < bytesLength; i++) {
            bytes1 character = aspectRatioBytes[i];
            // Allow as many #s as desired.
            if (character >= 0x30 && character <= 0x39) {
                // 9-0
                continue;
            }
            if (character == 0x2E) {
                // .
                // Allow no more than 1 `.` occurance.
                if (!hasSeenDecimalSeparator) {
                    hasSeenDecimalSeparator = true;
                    continue;
                }
            }
            revert("Improperly formatted aspect ratio");
        }

        projects[_projectId].aspectRatio = _aspectRatio;
        emit ProjectUpdated(_projectId, FIELD_PROJECT_ASPECT_RATIO);
    }

    /**
     * @notice Updates base URI for project `_projectId` to `_newBaseURI`.
     * This is the controlling base URI for all tokens in the project. The
     * contract-level defaultBaseURI is only used when initializing new
     * projects.
     */
    function updateProjectBaseURI(uint256 _projectId, string memory _newBaseURI)
        external
        onlyArtist(_projectId)
        onlyNonEmptyString(_newBaseURI)
    {
        projects[_projectId].projectBaseURI = _newBaseURI;
        emit ProjectUpdated(_projectId, FIELD_PROJECT_BASE_URI);
    }

    /**
     * @notice Updates default base URI to `_defaultBaseURI`. The
     * contract-level defaultBaseURI is only used when initializing new
     * projects. Token URIs are determined by their project's `projectBaseURI`.
     */
    function updateDefaultBaseURI(string memory _defaultBaseURI)
        external
        onlyAdminACL(this.updateDefaultBaseURI.selector)
        onlyNonEmptyString(_defaultBaseURI)
    {
        _updateDefaultBaseURI(_defaultBaseURI);
    }

    /**
     * @notice Next project ID to be created on this contract.
     */
    function nextProjectId() external view returns (uint256) {
        return _nextProjectId;
    }

    /**
     * @notice Returns token hash for token ID `_tokenId`. Returns null if hash
     * has not been set.
     * @dev token hash is the keccak256 hash of the stored hash seed
     */
    function tokenIdToHash(uint256 _tokenId) external view returns (bytes32) {
        bytes12 _hashSeed = _ownersAndHashSeeds[_tokenId].hashSeed;
        if (_hashSeed == 0) {
            return 0;
        }
        return keccak256(abi.encode(_hashSeed));
    }

    /**
     * @notice View function returning Art Blocks portion of primary sales, in
     * percent.
     */
    function artblocksPrimarySalesPercentage() external view returns (uint256) {
        return _artblocksPrimarySalesPercentage;
    }

    /**
     * @notice View function returning Artist's address for project
     * `_projectId`.
     */
    function projectIdToArtistAddress(uint256 _projectId)
        external
        view
        returns (address payable)
    {
        return projectIdToFinancials[_projectId].artistAddress;
    }

    /**
     * @notice View function returning Artist's secondary market royalty
     * percentage for project `_projectId`.
     * This does not include Art Blocks portion of secondary market royalties.
     */
    function projectIdToSecondaryMarketRoyaltyPercentage(uint256 _projectId)
        external
        view
        returns (uint256)
    {
        return
            projectIdToFinancials[_projectId].secondaryMarketRoyaltyPercentage;
    }

    /**
     * @notice View function returning Artist's additional payee address for
     * primary sales, for project `_projectId`.
     */
    function projectIdToAdditionalPayeePrimarySales(uint256 _projectId)
        external
        view
        returns (address payable)
    {
        return projectIdToFinancials[_projectId].additionalPayeePrimarySales;
    }

    /**
     * @notice View function returning Artist's additional payee primary sales
     * percentage, for project `_projectId`.
     */
    function projectIdToAdditionalPayeePrimarySalesPercentage(
        uint256 _projectId
    ) external view returns (uint256) {
        return
            projectIdToFinancials[_projectId]
                .additionalPayeePrimarySalesPercentage;
    }

    /**
     * @notice View function returning Artist's additional payee address for
     * secondary sales, for project `_projectId`.
     */
    function projectIdToAdditionalPayeeSecondarySales(uint256 _projectId)
        external
        view
        returns (address payable)
    {
        return projectIdToFinancials[_projectId].additionalPayeeSecondarySales;
    }

    /**
     * @notice View function returning Artist's additional payee secondary
     * sales percentage, for project `_projectId`.
     */
    function projectIdToAdditionalPayeeSecondarySalesPercentage(
        uint256 _projectId
    ) external view returns (uint256) {
        return
            projectIdToFinancials[_projectId]
                .additionalPayeeSecondarySalesPercentage;
    }

    /**
     * @notice Returns project details for project `_projectId`.
     * @param _projectId Project to be queried.
     * @return projectName Name of project
     * @return artist Artist of project
     * @return description Project description
     * @return website Project website
     * @return license Project license
     * @dev this function was named projectDetails prior to V3 core contract.
     */
    function projectDetails(uint256 _projectId)
        external
        view
        returns (
            string memory projectName,
            string memory artist,
            string memory description,
            string memory website,
            string memory license
        )
    {
        Project storage project = projects[_projectId];
        projectName = project.name;
        artist = project.artist;
        description = project.description;
        website = project.website;
        license = project.license;
    }

    /**
     * @notice Returns project state data for project `_projectId`.
     * @param _projectId Project to be queried
     * @return invocations Current number of invocations
     * @return maxInvocations Maximum allowed invocations
     * @return active Boolean representing if project is currently active
     * @return paused Boolean representing if project is paused
     * @return completedTimestamp zero if project not complete, otherwise
     * timestamp of project completion.
     * @return locked Boolean representing if project is locked
     * @dev price and currency info are located on minter contracts
     */
    function projectStateData(uint256 _projectId)
        external
        view
        returns (
            uint256 invocations,
            uint256 maxInvocations,
            bool active,
            bool paused,
            uint256 completedTimestamp,
            bool locked
        )
    {
        Project storage project = projects[_projectId];
        invocations = project.invocations;
        maxInvocations = project.maxInvocations;
        active = project.active;
        paused = project.paused;
        completedTimestamp = project.completedTimestamp;
        locked = !_projectUnlocked(_projectId);
    }

    /**
     * @notice Returns artist payment information for project `_projectId`.
     * @param _projectId Project to be queried
     * @return artistAddress Project Artist's address
     * @return additionalPayeePrimarySales Additional payee address for primary
     * sales
     * @return additionalPayeePrimarySalesPercentage Percentage of artist revenue
     * to be sent to the additional payee address for primary sales
     * @return additionalPayeeSecondarySales Additional payee address for secondary
     * sales royalties
     * @return additionalPayeeSecondarySalesPercentage Percentage of artist revenue
     * to be sent to the additional payee address for secondary sales royalties
     * @return secondaryMarketRoyaltyPercentage Royalty percentage to be sent to
     * combination of artist and additional payee. This does not include the
     * platform's percentage of secondary sales royalties, which is defined by
     * `artblocksSecondarySalesBPS`.
     */
    function projectArtistPaymentInfo(uint256 _projectId)
        external
        view
        returns (
            address artistAddress,
            address additionalPayeePrimarySales,
            uint256 additionalPayeePrimarySalesPercentage,
            address additionalPayeeSecondarySales,
            uint256 additionalPayeeSecondarySalesPercentage,
            uint256 secondaryMarketRoyaltyPercentage
        )
    {
        ProjectFinance storage projectFinance = projectIdToFinancials[
            _projectId
        ];
        artistAddress = projectFinance.artistAddress;
        additionalPayeePrimarySales = projectFinance
            .additionalPayeePrimarySales;
        additionalPayeePrimarySalesPercentage = projectFinance
            .additionalPayeePrimarySalesPercentage;
        additionalPayeeSecondarySales = projectFinance
            .additionalPayeeSecondarySales;
        additionalPayeeSecondarySalesPercentage = projectFinance
            .additionalPayeeSecondarySalesPercentage;
        secondaryMarketRoyaltyPercentage = projectFinance
            .secondaryMarketRoyaltyPercentage;
    }

    /**
     * @notice Returns script information for project `_projectId`.
     * @param _projectId Project to be queried.
     * @return scriptTypeAndVersion Project's script type and version
     * (e.g. "p5js(atSymbol)1.0.0")
     * @return aspectRatio Aspect ratio of project (e.g. "1" for square,
     * "1.77777778" for 16:9, etc.)
     * @return scriptCount Count of scripts for project
     */
    function projectScriptDetails(uint256 _projectId)
        external
        view
        returns (
            string memory scriptTypeAndVersion,
            string memory aspectRatio,
            uint256 scriptCount
        )
    {
        Project storage project = projects[_projectId];
        scriptTypeAndVersion = project.scriptTypeAndVersion.toString();
        aspectRatio = project.aspectRatio;
        scriptCount = project.scriptCount;
    }

    /**
     * @notice Returns script for project `_projectId` at script index `_index`.
     */
    function projectScriptByIndex(uint256 _projectId, uint256 _index)
        external
        view
        returns (string memory)
    {
        return projects[_projectId].scripts[_index];
    }

    /**
     * @notice Returns base URI for project `_projectId`.
     */
    function projectURIInfo(uint256 _projectId)
        external
        view
        returns (string memory projectBaseURI)
    {
        projectBaseURI = projects[_projectId].projectBaseURI;
    }

    /**
     * @notice Backwards-compatible (pre-V3) function returning if `_minter` is
     * minterContract.
     */
    function isMintWhitelisted(address _minter) external view returns (bool) {
        return (minterContract == _minter);
    }

    /**
     * @notice Gets qty of randomizers in history of all randomizers used by
     * this core contract. If a randomizer is switched away from then back to,
     * it will show up in the history twice.
     */
    function numHistoricalRandomizers() external view returns (uint256) {
        return _historicalRandomizerAddresses.length;
    }

    /**
     * @notice Gets address of randomizer at index `_index` in history of all
     * randomizers used by this core contract. Index is zero-based.
     * @param _index Historical index of randomizer to be queried.
     * @dev If a randomizer is switched away from and then switched back to, it
     * will show up in the history twice.
     */
    function getHistoricalRandomizerAt(uint256 _index)
        external
        view
        returns (address)
    {
        require(
            _index < _historicalRandomizerAddresses.length,
            "Index out of bounds"
        );
        return _historicalRandomizerAddresses[_index];
    }

    /**
     * @notice Backwards-compatible (pre-V3) function returning Art Blocks
     * primary sales payment address (now called artblocksPrimarySalesAddress).
     */
    function artblocksAddress() external view returns (address payable) {
        return artblocksPrimarySalesAddress;
    }

    /**
     * @notice Backwards-compatible (pre-V3) function returning Art Blocks
     * primary sales percentage (now called artblocksPrimarySalesPercentage).
     */
    function artblocksPercentage() external view returns (uint256) {
        return _artblocksPrimarySalesPercentage;
    }

    /**
     * @notice Backwards-compatible (pre-V3) function.
     * Gets artist + artist's additional payee royalty data for token ID
     `_tokenId`.
     * WARNING: Does not include Art Blocks portion of royalties.
     * @return artistAddress Artist's payment address
     * @return additionalPayee Additional payee's payment address
     * @return additionalPayeePercentage Percentage of artist revenue
     * to be sent to the additional payee's address
     * @return royaltyFeeByID Total royalty percentage to be sent to
     * combination of artist and additional payee
     * @dev Does not include Art Blocks portion of royalties.
     */
    function getRoyaltyData(uint256 _tokenId)
        external
        view
        returns (
            address artistAddress,
            address additionalPayee,
            uint256 additionalPayeePercentage,
            uint256 royaltyFeeByID
        )
    {
        uint256 projectId = _tokenId / ONE_MILLION;
        ProjectFinance storage projectFinance = projectIdToFinancials[
            projectId
        ];
        artistAddress = projectFinance.artistAddress;
        additionalPayee = projectFinance.additionalPayeeSecondarySales;
        additionalPayeePercentage = projectFinance
            .additionalPayeeSecondarySalesPercentage;
        royaltyFeeByID = projectFinance.secondaryMarketRoyaltyPercentage;
    }

    /**
     * @notice Gets royalty Basis Points (BPS) for token ID `_tokenId`.
     * This conforms to the IManifold interface designated in the Royalty
     * Registry's RoyaltyEngineV1.sol contract.
     * ref: https://github.com/manifoldxyz/royalty-registry-solidity
     * @param _tokenId Token ID to be queried.
     * @return recipients Array of royalty payment recipients
     * @return bps Array of Basis Points (BPS) allocated to each recipient,
     * aligned by index.
     * @dev reverts if invalid _tokenId
     * @dev only returns recipients that have a non-zero BPS allocation
     */
    function getRoyalties(uint256 _tokenId)
        external
        view
        onlyValidTokenId(_tokenId)
        returns (address payable[] memory recipients, uint256[] memory bps)
    {
        // initialize arrays with maximum potential length
        recipients = new address payable[](3);
        bps = new uint256[](3);

        uint256 projectId = _tokenId / ONE_MILLION;
        ProjectFinance storage projectFinance = projectIdToFinancials[
            projectId
        ];
        // load values into memory
        uint256 royaltyPercentageForArtistAndAdditional = projectFinance
            .secondaryMarketRoyaltyPercentage;
        uint256 additionalPayeePercentage = projectFinance
            .additionalPayeeSecondarySalesPercentage;
        // calculate BPS = percentage * 100
        uint256 artistBPS = (100 - additionalPayeePercentage) *
            royaltyPercentageForArtistAndAdditional;

        uint256 additionalBPS = additionalPayeePercentage *
            royaltyPercentageForArtistAndAdditional;
        uint256 artblocksBPS = artblocksSecondarySalesBPS;
        // populate arrays
        uint256 payeeCount;
        if (artistBPS > 0) {
            recipients[payeeCount] = projectFinance.artistAddress;
            bps[payeeCount++] = artistBPS;
        }
        if (additionalBPS > 0) {
            recipients[payeeCount] = projectFinance
                .additionalPayeeSecondarySales;
            bps[payeeCount++] = additionalBPS;
        }
        if (artblocksBPS > 0) {
            recipients[payeeCount] = artblocksSecondarySalesAddress;
            bps[payeeCount++] = artblocksBPS;
        }
        // trim arrays if necessary
        if (3 > payeeCount) {
            assembly {
                let decrease := sub(3, payeeCount)
                mstore(recipients, sub(mload(recipients), decrease))
                mstore(bps, sub(mload(bps), decrease))
            }
        }
        return (recipients, bps);
    }

    /**
     * @notice View function that returns appropriate revenue splits between
     * different Art Blocks, Artist, and Artist's additional primary sales
     * payee given a sale price of `_price` on project `_projectId`.
     * This always returns three revenue amounts and three addresses, but if a
     * revenue is zero for either Artist or additional payee, the corresponding
     * address returned will also be null (for gas optimization).
     * Does not account for refund if user overpays for a token (minter should
     * handle a refund of the difference, if appropriate).
     * Some minters may have alternative methods of splitting payments, in
     * which case they should implement their own payment splitting logic.
     * @param _projectId Project ID to be queried.
     * @param _price Sale price of token.
     * @return artblocksRevenue_ amount of revenue to be sent to Art Blocks
     * @return artblocksAddress_ address to send Art Blocks revenue to
     * @return artistRevenue_ amount of revenue to be sent to Artist
     * @return artistAddress_ address to send Artist revenue to. Will be null
     * if no revenue is due to artist (gas optimization).
     * @return additionalPayeePrimaryRevenue_ amount of revenue to be sent to
     * additional payee for primary sales
     * @return additionalPayeePrimaryAddress_ address to send Artist's
     * additional payee for primary sales revenue to. Will be null if no
     * revenue is due to additional payee for primary sales (gas optimization).
     * @dev this always returns three addresses and three revenues, but if the
     * revenue is zero, the corresponding address will be address(0). It is up
     * to the contract performing the revenue split to handle this
     * appropriately.
     */
    function getPrimaryRevenueSplits(uint256 _projectId, uint256 _price)
        external
        view
        returns (
            uint256 artblocksRevenue_,
            address payable artblocksAddress_,
            uint256 artistRevenue_,
            address payable artistAddress_,
            uint256 additionalPayeePrimaryRevenue_,
            address payable additionalPayeePrimaryAddress_
        )
    {
        ProjectFinance storage projectFinance = projectIdToFinancials[
            _projectId
        ];
        // calculate revenues
        artblocksRevenue_ =
            (_price * uint256(_artblocksPrimarySalesPercentage)) /
            100;
        uint256 projectFunds;
        unchecked {
            // artblocksRevenue_ is always <=25, so guaranteed to never underflow
            projectFunds = _price - artblocksRevenue_;
        }
        additionalPayeePrimaryRevenue_ =
            (projectFunds *
                projectFinance.additionalPayeePrimarySalesPercentage) /
            100;
        unchecked {
            // projectIdToAdditionalPayeePrimarySalesPercentage is always
            // <=100, so guaranteed to never underflow
            artistRevenue_ = projectFunds - additionalPayeePrimaryRevenue_;
        }
        // set addresses from storage
        artblocksAddress_ = artblocksPrimarySalesAddress;
        if (artistRevenue_ > 0) {
            artistAddress_ = projectFinance.artistAddress;
        }
        if (additionalPayeePrimaryRevenue_ > 0) {
            additionalPayeePrimaryAddress_ = projectFinance
                .additionalPayeePrimarySales;
        }
    }

    /**
     * @notice Backwards-compatible (pre-V3) getter returning contract admin
     * @return admin_ Address of contract owner
     */
    function admin() external view returns (address) {
        return owner();
    }

    /**
     * @notice Gets the project ID for a given `_tokenId`.
     */
    function tokenIdToProjectId(uint256 _tokenId)
        external
        pure
        returns (uint256 _projectId)
    {
        return _tokenId / ONE_MILLION;
    }

    /**
     * @notice Convenience function that returns whether `_sender` is allowed
     * to call function with selector `_selector` on contract `_contract`, as
     * determined by this contract's current Admin ACL contract. Expected use
     * cases include minter contracts checking if caller is allowed to call
     * admin-gated functions on minter contracts.
     * @param _sender Address of the sender calling function with selector
     * `_selector` on contract `_contract`.
     * @param _contract Address of the contract being called by `_sender`.
     * @param _selector Function selector of the function being called by
     * `_sender`.
     * @dev assumes the Admin ACL contract is the owner of this contract, which
     * is expected to always be true.
     * @dev adminACLContract is expected to either be null address (if owner
     * has renounced ownership), or conform to IAdminACLV0 interface. Check for
     * null address first to avoid revert when admin has renounced ownership.
     */
    function adminACLAllowed(
        address _sender,
        address _contract,
        bytes4 _selector
    ) public returns (bool) {
        return
            owner() != address(0) &&
            adminACLContract.allowed(_sender, _contract, _selector);
    }

    /**
     * @notice Returns contract owner. Set to deployer's address by default on
     * contract deployment.
     * @dev ref: https://docs.openzeppelin.com/contracts/4.x/api/access#Ownable
     * @dev owner role was called `admin` prior to V3 core contract
     */
    function owner()
        public
        view
        override(Ownable, IGenArt721CoreContractV3)
        returns (address)
    {
        return Ownable.owner();
    }

    /**
     * @notice Gets token URI for token ID `_tokenId`.
     * @dev token URIs are the concatenation of the project base URI and the
     * token ID.
     */
    function tokenURI(uint256 _tokenId)
        public
        view
        override
        onlyValidTokenId(_tokenId)
        returns (string memory)
    {
        string memory _projectBaseURI = projects[_tokenId / ONE_MILLION]
            .projectBaseURI;
        return string.concat(_projectBaseURI, _tokenId.toString());
    }

    /**
     * @dev See {IERC165-supportsInterface}.
     */
    function supportsInterface(bytes4 interfaceId)
        public
        view
        virtual
        override
        returns (bool)
    {
        return
            interfaceId == type(IManifold).interfaceId ||
            super.supportsInterface(interfaceId);
    }

    /**
     * @dev forbids new projects from being created
     * @dev only performs operation and emits event if contract is not already
     * forbidding new projects.
     */
    function _forbidNewProjects() internal {
        if (!newProjectsForbidden) {
            newProjectsForbidden = true;
            emit PlatformUpdated(FIELD_NEW_PROJECTS_FORBIDDEN);
        }
    }

    /**
     * @dev Transfers ownership of the contract to a new account (`newOwner`).
     * Internal function without access restriction.
     * @dev Overrides and wraps OpenZeppelin's _transferOwnership function to
     * also update adminACLContract for improved introspection.
     */
    function _transferOwnership(address newOwner) internal override {
        Ownable._transferOwnership(newOwner);
        adminACLContract = IAdminACLV0(newOwner);
    }

    /**
     * @notice Updates Art Blocks payment address to `_artblocksPrimarySalesAddress`.
     * @dev Note that this method does not check that the input address is
     * not `address(0)`, as it is expected that callers of this method should
     * perform input validation where applicable.
     */
    function _updateArtblocksPrimarySalesAddress(
        address _artblocksPrimarySalesAddress
    ) internal {
        artblocksPrimarySalesAddress = payable(_artblocksPrimarySalesAddress);
        emit PlatformUpdated(FIELD_ARTBLOCKS_PRIMARY_SALES_ADDRESS);
    }

    /**
     * @notice Updates Art Blocks secondary sales royalty payment address to
     * `_artblocksSecondarySalesAddress`.
     * @dev Note that this method does not check that the input address is
     * not `address(0)`, as it is expected that callers of this method should
     * perform input validation where applicable.
     */
    function _updateArtblocksSecondarySalesAddress(
        address _artblocksSecondarySalesAddress
    ) internal {
        artblocksSecondarySalesAddress = payable(
            _artblocksSecondarySalesAddress
        );
        emit PlatformUpdated(FIELD_ARTBLOCKS_SECONDARY_SALES_ADDRESS);
    }

    /**
     * @notice Updates randomizer address to `_randomizerAddress`.
     * @dev Note that this method does not check that the input address is
     * not `address(0)`, as it is expected that callers of this method should
     * perform input validation where applicable.
     */
    function _updateRandomizerAddress(address _randomizerAddress) internal {
        randomizerContract = IRandomizerV2(_randomizerAddress);
        // populate historical randomizer array
        _historicalRandomizerAddresses.push(_randomizerAddress);
        emit PlatformUpdated(FIELD_RANDOMIZER_ADDRESS);
    }

    /**
     * @notice Updates default base URI to `_defaultBaseURI`.
     * When new projects are added, their `projectBaseURI` is automatically
     * initialized to `_defaultBaseURI`.
     * @dev Note that this method does not check that the input string is not
     * the empty string, as it is expected that callers of this method should
     * perform input validation where applicable.
     */
    function _updateDefaultBaseURI(string memory _defaultBaseURI) internal {
        defaultBaseURI = _defaultBaseURI;
        emit PlatformUpdated(FIELD_DEFAULT_BASE_URI);
    }

    /**
     * @notice Internal function to complete a project.
     */
    function _completeProject(uint256 _projectId) internal {
        projects[_projectId].completedTimestamp = uint64(block.timestamp);
        emit ProjectUpdated(_projectId, FIELD_PROJECT_COMPLETED);
    }

    /**
     * @notice Internal function that returns whether a project is unlocked.
     * Projects automatically lock four weeks after they are completed.
     * Projects are considered completed when they have been invoked the
     * maximum number of times.
     * @param _projectId Project ID to check.
     */
    function _projectUnlocked(uint256 _projectId)
        internal
        view
        onlyValidProjectId(_projectId)
        returns (bool)
    {
        uint256 projectCompletedTimestamp = projects[_projectId]
            .completedTimestamp;
        bool projectOpen = projectCompletedTimestamp == 0;
        return
            projectOpen ||
            (block.timestamp - projectCompletedTimestamp <
                FOUR_WEEKS_IN_SECONDS);
    }
}<|MERGE_RESOLUTION|>--- conflicted
+++ resolved
@@ -311,16 +311,11 @@
         string memory _tokenSymbol,
         address _randomizerContract,
         address _adminACLContract,
-<<<<<<< HEAD
-        uint256 _startingProjectId
+        uint248 _startingProjectId
     )
         ERC721_PackedHashSeed(_tokenName, _tokenSymbol)
         onlyNonZeroAddress(_randomizerContract)
     {
-=======
-        uint248 _startingProjectId
-    ) ERC721_PackedHashSeed(_tokenName, _tokenSymbol) {
->>>>>>> c8455631
         // record contracts starting project ID
         // casting-up is safe
         startingProjectId = uint256(_startingProjectId);
