--- conflicted
+++ resolved
@@ -30,7 +30,6 @@
     uint256 constant ONE_MILLION = 1_000_000;
     uint256 constant FOUR_WEEKS_IN_SECONDS = 2_419_200;
 
-<<<<<<< HEAD
     // generic platform event fields
     bytes32 constant FIELD_ARTBLOCKS_ADDRESS = "artblocksAddress";
     bytes32 constant FIELD_RANDOMIZER_ADDRESS = "randomizerAddress";
@@ -59,13 +58,9 @@
     bytes32 constant FIELD_PROJECT_IPFS_HASH = "projectIpfsHash";
     bytes32 constant FIELD_PROJECT_BASE_URI = "projectBaseURI";
 
-    /// Art Blocks previous flagship token addresses (for reference)
-    address public constant ART_BLOCKS_TOKEN_ADDRESS_0 =
-=======
     // Art Blocks previous flagship ERC721 token addresses (for reference)
     /// Art Blocks Project ID range: [0-2]
     address public constant ART_BLOCKS_ERC721TOKEN_ADDRESS_V0 =
->>>>>>> 1a738f20
         0x059EDD72Cd353dF5106D2B9cC5ab83a52287aC3a;
     /// Art Blocks Project ID range: [3-TODO: add V1 final project ID before deploying]
     address public constant ART_BLOCKS_ERC721TOKEN_ADDRESS_V1 =
