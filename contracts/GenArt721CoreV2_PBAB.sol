pragma solidity ^0.5.0;

import "./libs/CustomERC721Metadata.sol";
import "./libs/SafeMath.sol";
import "./libs/Strings.sol";

interface IRandomizer {
   function returnValue() external view returns(bytes32);
}

contract GenArt721CoreV2_PBAB is CustomERC721Metadata {
    using SafeMath for uint256;

    event Mint(
        address indexed _to,
        uint256 indexed _tokenId,
        uint256 indexed _projectId
    );

    IRandomizer public randomizerContract;

    struct Project {
        string name;
        string artist;
        string description;
        string website;
        string license;
        string projectBaseURI;
        string projectBaseIpfsURI;
        uint256 invocations;
        uint256 maxInvocations;
        string scriptJSON;
        mapping(uint256 => string) scripts;
        uint scriptCount;
        string ipfsHash;
        bool useIpfs;
        bool active;
        bool locked;
        bool paused;
    }

    uint256 constant ONE_MILLION = 1_000_000;
    mapping(uint256 => Project) projects;

    //All financial functions are stripped from struct for visibility
    mapping(uint256 => address) public projectIdToArtistAddress;
    mapping(uint256 => string) public projectIdToCurrencySymbol;
    mapping(uint256 => address) public projectIdToCurrencyAddress;
    mapping(uint256 => uint256) public projectIdToPricePerTokenInWei;
    mapping(uint256 => address) public projectIdToAdditionalPayee;
    mapping(uint256 => uint256) public projectIdToAdditionalPayeePercentage;
    mapping(uint256 => uint256) public projectIdToSecondaryMarketRoyaltyPercentage;

    address public renderProviderAddress;
    uint256 public renderProviderPercentage = 10;

    mapping(uint256 => string) public staticIpfsImageLink;
    mapping(uint256 => uint256) public tokenIdToProjectId;
    mapping(uint256 => bytes32) public tokenIdToHash;
    mapping(bytes32 => uint256) public hashToTokenId;

    address public admin;
    mapping(address => bool) public isWhitelisted;
    mapping(address => bool) public isMintWhitelisted;

    uint256 public nextProjectId = 0;

    modifier onlyValidTokenId(uint256 _tokenId) {
        require(_exists(_tokenId), "Token ID does not exist");
        _;
    }

    modifier onlyUnlocked(uint256 _projectId) {
        require(!projects[_projectId].locked, "Only if unlocked");
        _;
    }

    modifier onlyArtist(uint256 _projectId) {
        require(msg.sender == projectIdToArtistAddress[_projectId], "Only artist");
        _;
    }

    modifier onlyAdmin() {
        require(msg.sender == admin, "Only admin");
        _;
    }

    modifier onlyWhitelisted() {
        require(isWhitelisted[msg.sender], "Only whitelisted");
        _;
    }

    modifier onlyArtistOrWhitelisted(uint256 _projectId) {
        require(isWhitelisted[msg.sender] || msg.sender == projectIdToArtistAddress[_projectId], "Only artist or whitelisted");
        _;
    }

    constructor(string memory _tokenName, string memory _tokenSymbol, address _randomizerContract) CustomERC721Metadata(_tokenName, _tokenSymbol) public {
        admin = msg.sender;
        isWhitelisted[msg.sender] = true;
        renderProviderAddress = msg.sender;
        randomizerContract = IRandomizer(_randomizerContract);

    }

    function mint(address _to, uint256 _projectId, address _by) external returns (uint256 _tokenId) {
        require(isMintWhitelisted[msg.sender], "Must mint from whitelisted minter contract.");
        require(projects[_projectId].invocations.add(1) <= projects[_projectId].maxInvocations, "Must not exceed max invocations");
        require(projects[_projectId].active || _by == projectIdToArtistAddress[_projectId], "Project must exist and be active");
        require(!projects[_projectId].paused || _by == projectIdToArtistAddress[_projectId], "Purchases are paused.");


        uint256 tokenId = _mintToken(_to, _projectId);

        return tokenId;
    }

    function _mintToken(address _to, uint256 _projectId) internal returns (uint256 _tokenId) {

        uint256 tokenIdToBe = (_projectId * ONE_MILLION) + projects[_projectId].invocations;

        projects[_projectId].invocations = projects[_projectId].invocations.add(1);

        bytes32 hash = keccak256(abi.encodePacked(projects[_projectId].invocations, block.number, blockhash(block.number - 1), msg.sender, randomizerContract.returnValue()));
        tokenIdToHash[tokenIdToBe]=hash;
        hashToTokenId[hash] = tokenIdToBe;

        _mint(_to, tokenIdToBe);

        tokenIdToProjectId[tokenIdToBe] = _projectId;

        emit Mint(_to, tokenIdToBe, _projectId);

        return tokenIdToBe;
    }

    function updateAdmin(address _adminAddress) public onlyAdmin {
        admin = _adminAddress;
    }

    function updateRenderProviderAddress(address _renderProviderAddress) public onlyAdmin {
        renderProviderAddress = _renderProviderAddress;
    }

    function updateRenderProviderPercentage(uint256 _renderProviderPercentage) public onlyAdmin {
        require(_renderProviderPercentage <= 25, "Max of 25%");
        renderProviderPercentage = _renderProviderPercentage;
    }

    function addWhitelisted(address _address) public onlyAdmin {
        isWhitelisted[_address] = true;
    }

    function removeWhitelisted(address _address) public onlyAdmin {
        isWhitelisted[_address] = false;
    }

    function addMintWhitelisted(address _address) public onlyAdmin {
        isMintWhitelisted[_address] = true;
    }

    function removeMintWhitelisted(address _address) public onlyAdmin {
        isMintWhitelisted[_address] = false;
    }

    function updateRandomizerAddress(address _randomizerAddress) public onlyWhitelisted {
      randomizerContract = IRandomizer(_randomizerAddress);
    }
    function toggleProjectIsLocked(uint256 _projectId) public onlyWhitelisted onlyUnlocked(_projectId) {
        projects[_projectId].locked = true;
    }

    function toggleProjectIsActive(uint256 _projectId) public onlyWhitelisted {
        projects[_projectId].active = !projects[_projectId].active;
    }

    function updateProjectArtistAddress(uint256 _projectId, address _artistAddress) public onlyArtistOrWhitelisted(_projectId) {
        projectIdToArtistAddress[_projectId] = _artistAddress;
    }

    function toggleProjectIsPaused(uint256 _projectId) public onlyArtist(_projectId) {
        projects[_projectId].paused = !projects[_projectId].paused;
    }

    function addProject(string memory _projectName, address _artistAddress, uint256 _pricePerTokenInWei) public onlyWhitelisted {

        uint256 projectId = nextProjectId;
        projectIdToArtistAddress[projectId] = _artistAddress;
        projects[projectId].name = _projectName;
        projectIdToCurrencySymbol[projectId] = "ETH";
        projectIdToPricePerTokenInWei[projectId] = _pricePerTokenInWei;
        projects[projectId].paused=true;
<<<<<<< HEAD
        projects[projectId].maxInvocations = ONE_MILLION;
=======
        projects[projectId].dynamic=_dynamic;
        projects[projectId].maxInvocations = ONE_MILLION;
        if (!_dynamic) {
            projects[projectId].useHashString = false;
        } else {
            projects[projectId].useHashString = true;
        }
>>>>>>> e858fcd8
        nextProjectId = nextProjectId.add(1);
    }

    function updateProjectCurrencyInfo(uint256 _projectId, string memory _currencySymbol, address _currencyAddress) onlyArtist(_projectId) public {
        projectIdToCurrencySymbol[_projectId] = _currencySymbol;
        projectIdToCurrencyAddress[_projectId] = _currencyAddress;
    }

    function updateProjectPricePerTokenInWei(uint256 _projectId, uint256 _pricePerTokenInWei) onlyArtist(_projectId) public {
        projectIdToPricePerTokenInWei[_projectId] = _pricePerTokenInWei;
    }

    function updateProjectName(uint256 _projectId, string memory _projectName) onlyUnlocked(_projectId) onlyArtistOrWhitelisted(_projectId) public {
        projects[_projectId].name = _projectName;
    }

    function updateProjectArtistName(uint256 _projectId, string memory _projectArtistName) onlyUnlocked(_projectId) onlyArtistOrWhitelisted(_projectId) public {
        projects[_projectId].artist = _projectArtistName;
    }

    function updateProjectAdditionalPayeeInfo(uint256 _projectId, address _additionalPayee, uint256 _additionalPayeePercentage) onlyArtist(_projectId) public {
        require(_additionalPayeePercentage <= 100, "Max of 100%");
        projectIdToAdditionalPayee[_projectId] = _additionalPayee;
        projectIdToAdditionalPayeePercentage[_projectId] = _additionalPayeePercentage;
    }

    function updateProjectSecondaryMarketRoyaltyPercentage(uint256 _projectId, uint256 _secondMarketRoyalty) onlyArtist(_projectId) public {
        require(_secondMarketRoyalty <= 100, "Max of 100%");
        projectIdToSecondaryMarketRoyaltyPercentage[_projectId] = _secondMarketRoyalty;
    }

    function updateProjectDescription(uint256 _projectId, string memory _projectDescription) onlyArtist(_projectId) public {
        projects[_projectId].description = _projectDescription;
    }

    function updateProjectWebsite(uint256 _projectId, string memory _projectWebsite) onlyArtist(_projectId) public {
        projects[_projectId].website = _projectWebsite;
    }

    function updateProjectLicense(uint256 _projectId, string memory _projectLicense) onlyUnlocked(_projectId) onlyArtistOrWhitelisted(_projectId) public {
        projects[_projectId].license = _projectLicense;
    }

    function updateProjectMaxInvocations(uint256 _projectId, uint256 _maxInvocations) onlyArtist(_projectId) public {
        require((!projects[_projectId].locked || _maxInvocations<projects[_projectId].maxInvocations), "Only if unlocked");
        require(_maxInvocations > projects[_projectId].invocations, "You must set max invocations greater than current invocations");
        require(_maxInvocations <= ONE_MILLION, "Cannot exceed 1000000");
        projects[_projectId].maxInvocations = _maxInvocations;
    }

    function addProjectScript(uint256 _projectId, string memory _script) onlyUnlocked(_projectId) onlyArtistOrWhitelisted(_projectId) public {
        projects[_projectId].scripts[projects[_projectId].scriptCount] = _script;
        projects[_projectId].scriptCount = projects[_projectId].scriptCount.add(1);
    }

    function updateProjectScript(uint256 _projectId, uint256 _scriptId, string memory _script) onlyUnlocked(_projectId) onlyArtistOrWhitelisted(_projectId) public {
        require(_scriptId < projects[_projectId].scriptCount, "scriptId out of range");
        projects[_projectId].scripts[_scriptId] = _script;
    }

    function removeProjectLastScript(uint256 _projectId) onlyUnlocked(_projectId) onlyArtistOrWhitelisted(_projectId) public {
        require(projects[_projectId].scriptCount > 0, "there are no scripts to remove");
        delete projects[_projectId].scripts[projects[_projectId].scriptCount - 1];
        projects[_projectId].scriptCount = projects[_projectId].scriptCount.sub(1);
    }

    function updateProjectScriptJSON(uint256 _projectId, string memory _projectScriptJSON) onlyUnlocked(_projectId) onlyArtistOrWhitelisted(_projectId) public {
        projects[_projectId].scriptJSON = _projectScriptJSON;
    }

    function updateProjectIpfsHash(uint256 _projectId, string memory _ipfsHash) onlyUnlocked(_projectId) onlyArtistOrWhitelisted(_projectId) public {
        projects[_projectId].ipfsHash = _ipfsHash;
    }

    function updateProjectBaseURI(uint256 _projectId, string memory _newBaseURI) onlyArtist(_projectId) public {
        projects[_projectId].projectBaseURI = _newBaseURI;
    }

    function updateProjectBaseIpfsURI(uint256 _projectId, string memory _projectBaseIpfsURI) onlyArtist(_projectId) public {
        projects[_projectId].projectBaseIpfsURI = _projectBaseIpfsURI;
    }

    function overrideTokenDynamicImageWithIpfsLink(uint256 _tokenId, string memory _ipfsHash) onlyArtist(tokenIdToProjectId[_tokenId]) public {
        staticIpfsImageLink[_tokenId] = _ipfsHash;
    }

    function clearTokenIpfsImageUri(uint256 _tokenId) onlyArtist(tokenIdToProjectId[_tokenId]) public {
        delete staticIpfsImageLink[tokenIdToProjectId[_tokenId]];
    }

    function projectDetails(uint256 _projectId) view public returns (string memory projectName, string memory artist, string memory description, string memory website, string memory license) {
        projectName = projects[_projectId].name;
        artist = projects[_projectId].artist;
        description = projects[_projectId].description;
        website = projects[_projectId].website;
        license = projects[_projectId].license;
    }

    function projectTokenInfo(uint256 _projectId) view public returns (address artistAddress, uint256 pricePerTokenInWei, uint256 invocations, uint256 maxInvocations, bool active, address additionalPayee, uint256 additionalPayeePercentage ,string memory currency, address currencyAddress) {
        artistAddress = projectIdToArtistAddress[_projectId];
        pricePerTokenInWei = projectIdToPricePerTokenInWei[_projectId];
        invocations = projects[_projectId].invocations;
        maxInvocations = projects[_projectId].maxInvocations;
        active = projects[_projectId].active;
        additionalPayee = projectIdToAdditionalPayee[_projectId];
        additionalPayeePercentage = projectIdToAdditionalPayeePercentage[_projectId];
        currency = projectIdToCurrencySymbol[_projectId];
        currencyAddress = projectIdToCurrencyAddress[_projectId];
    }

    function projectScriptInfo(uint256 _projectId) view public returns (string memory scriptJSON, uint256 scriptCount, string memory ipfsHash, bool locked, bool paused) {
        scriptJSON = projects[_projectId].scriptJSON;
        scriptCount = projects[_projectId].scriptCount;
        ipfsHash = projects[_projectId].ipfsHash;
        locked = projects[_projectId].locked;
        paused = projects[_projectId].paused;
    }

    function projectScriptByIndex(uint256 _projectId, uint256 _index) view public returns (string memory){
        return projects[_projectId].scripts[_index];
    }

    function projectURIInfo(uint256 _projectId) view public returns (string memory projectBaseURI, string memory projectBaseIpfsURI, bool useIpfs) {
        projectBaseURI = projects[_projectId].projectBaseURI;
        projectBaseIpfsURI = projects[_projectId].projectBaseIpfsURI;
        useIpfs = projects[_projectId].useIpfs;
    }

    function tokensOfOwner(address owner) external view returns (uint256[] memory) {
        return _tokensOfOwner(owner);
    }

    function getRoyaltyData(uint256 _tokenId) public view returns (address artistAddress, address additionalPayee, uint256 additionalPayeePercentage, uint256 royaltyFeeByID) {
        artistAddress = projectIdToArtistAddress[tokenIdToProjectId[_tokenId]];
        additionalPayee = projectIdToAdditionalPayee[tokenIdToProjectId[_tokenId]];
        additionalPayeePercentage = projectIdToAdditionalPayeePercentage[tokenIdToProjectId[_tokenId]];
        royaltyFeeByID = projectIdToSecondaryMarketRoyaltyPercentage[tokenIdToProjectId[_tokenId]];
    }

    function tokenURI(uint256 _tokenId) external view onlyValidTokenId(_tokenId) returns (string memory) {
        if (bytes(staticIpfsImageLink[_tokenId]).length > 0) {
            return Strings.strConcat(projects[tokenIdToProjectId[_tokenId]].projectBaseIpfsURI, staticIpfsImageLink[_tokenId]);
        }

        return Strings.strConcat(projects[tokenIdToProjectId[_tokenId]].projectBaseURI, Strings.uint2str(_tokenId));
    }
}<|MERGE_RESOLUTION|>--- conflicted
+++ resolved
@@ -190,17 +190,7 @@
         projectIdToCurrencySymbol[projectId] = "ETH";
         projectIdToPricePerTokenInWei[projectId] = _pricePerTokenInWei;
         projects[projectId].paused=true;
-<<<<<<< HEAD
         projects[projectId].maxInvocations = ONE_MILLION;
-=======
-        projects[projectId].dynamic=_dynamic;
-        projects[projectId].maxInvocations = ONE_MILLION;
-        if (!_dynamic) {
-            projects[projectId].useHashString = false;
-        } else {
-            projects[projectId].useHashString = true;
-        }
->>>>>>> e858fcd8
         nextProjectId = nextProjectId.add(1);
     }
 
