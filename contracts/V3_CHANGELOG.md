# Core V3 Changelog

_This document is intended to document and explain the Art Blocks Core V3 changes, relative to the Art Blocks Core V1 contract_

## The following changes were made in the Core V3 contract:

- Force 1:1 relationship between core contract and minter filter
  - This is to ensure that the minter filter is always in sync with the core contract. Minter filters were developed after the V1 core contract was deployed.
- Remove price and currency info from the core contract
  - Price and currency info was moved to the minter contracts when we switched to the new minter suite system (after the V1 core contract was deployed).
- Add a public version/type field on the contract (similr to minter type in minter suite minters)
  - This improves ability for client-side code to choose correct ABI when making contract calls based on the contract associated with the calls.
- Implement "Ownable"
  - Main benefit is OpenSea/aggregator support by default
  - Added a getter function admin() that returns contract owner to maintain backwards-compatibility of interface with before-V3 contracts.
- Change scriptJSON to distinct fields
  - This is to standardize which items should be on-chain and used by renderer (e.g. library, library version, aspectRatio).
- Re-organize the contract's project-view functions to be more intuitive
  - V1's `projectTokenInfo`, `projectScriptInfo`, and `projectDetails` are now broken out into:
    - `projectStateData` - Information relevant to minters/purchasers
    - `projectScriptDetails` - Information relevant to rendering tokens
    - `projectDetails` - Information relevant to understanding the project as a work of art (same function as pre-V3 core)
    - `projectArtistPaymentInfo` - Information relevant to artists as they manage their primary and additional payment accounts
- Never allow an increase in Project edition size
  - IMPORTANT for artists to understand the impact of the change. Internal artist communication plan required for this type of change.
<<<<<<< HEAD
- Only allow artist to update project description when project is unlocked; only allow admin to update project description when project is locked.
=======
- Automatically lock projects four weeks after they are fully minted
  - IMPORTANT for artists to understand the impact of the change. Internal artist communication plan required for this type of change.
>>>>>>> d8f3b493
<|MERGE_RESOLUTION|>--- conflicted
+++ resolved
@@ -23,9 +23,6 @@
     - `projectArtistPaymentInfo` - Information relevant to artists as they manage their primary and additional payment accounts
 - Never allow an increase in Project edition size
   - IMPORTANT for artists to understand the impact of the change. Internal artist communication plan required for this type of change.
-<<<<<<< HEAD
-- Only allow artist to update project description when project is unlocked; only allow admin to update project description when project is locked.
-=======
 - Automatically lock projects four weeks after they are fully minted
   - IMPORTANT for artists to understand the impact of the change. Internal artist communication plan required for this type of change.
->>>>>>> d8f3b493
+- Only allow artist to update project description when project is unlocked; only allow admin to update project description when project is locked.